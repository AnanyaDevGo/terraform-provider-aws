--- conflicted
+++ resolved
@@ -194,11 +194,7 @@
 
 	output, err := conn.GetObjectLockConfigurationWithContext(ctx, input)
 
-<<<<<<< HEAD
-	if tfawserr.ErrCodeContains(err, ErrCodeObjectLockConfigurationNotFound) {
-=======
 	if tfawserr.ErrCodeEquals(err, ErrCodeObjectLockConfigurationNotFound) {
->>>>>>> 485b7493
 		return false, nil
 	}
 
