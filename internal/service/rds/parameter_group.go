// Copyright (c) HashiCorp, Inc.
// SPDX-License-Identifier: MPL-2.0

package rds

import (
	"bytes"
	"context"
	"fmt"
	"log"
	"strings"
	"time"

	"github.com/aws/aws-sdk-go-v2/aws"
	"github.com/aws/aws-sdk-go-v2/service/rds"
	"github.com/aws/aws-sdk-go-v2/service/rds/types"
	"github.com/hashicorp/terraform-plugin-sdk/v2/diag"
	"github.com/hashicorp/terraform-plugin-sdk/v2/helper/retry"
	"github.com/hashicorp/terraform-plugin-sdk/v2/helper/schema"
	"github.com/hashicorp/terraform-provider-aws/internal/conns"
	"github.com/hashicorp/terraform-provider-aws/internal/create"
	"github.com/hashicorp/terraform-provider-aws/internal/enum"
	"github.com/hashicorp/terraform-provider-aws/internal/errs"
	"github.com/hashicorp/terraform-provider-aws/internal/errs/sdkdiag"
	tfmaps "github.com/hashicorp/terraform-provider-aws/internal/maps"
	tfslices "github.com/hashicorp/terraform-provider-aws/internal/slices"
	tftags "github.com/hashicorp/terraform-provider-aws/internal/tags"
	"github.com/hashicorp/terraform-provider-aws/internal/tfresource"
	"github.com/hashicorp/terraform-provider-aws/internal/verify"
	"github.com/hashicorp/terraform-provider-aws/names"
)

// @SDKResource("aws_db_parameter_group", name="DB Parameter Group")
// @Tags(identifierAttribute="arn")
// @Testing(tagsTest=false)
func resourceParameterGroup() *schema.Resource {
	return &schema.Resource{
		CreateWithoutTimeout: resourceParameterGroupCreate,
		ReadWithoutTimeout:   resourceParameterGroupRead,
		UpdateWithoutTimeout: resourceParameterGroupUpdate,
		DeleteWithoutTimeout: resourceParameterGroupDelete,

		Importer: &schema.ResourceImporter{
			StateContext: schema.ImportStatePassthroughContext,
		},

		Schema: map[string]*schema.Schema{
			names.AttrARN: {
				Type:     schema.TypeString,
				Computed: true,
			},
			names.AttrDescription: {
				Type:     schema.TypeString,
				Optional: true,
				ForceNew: true,
				Default:  "Managed by Terraform",
			},
			names.AttrFamily: {
				Type:     schema.TypeString,
				Required: true,
				ForceNew: true,
			},
			names.AttrName: {
				Type:          schema.TypeString,
				Optional:      true,
				Computed:      true,
				ForceNew:      true,
				ConflictsWith: []string{names.AttrNamePrefix},
				ValidateFunc:  validParamGroupName,
			},
			names.AttrNamePrefix: {
				Type:          schema.TypeString,
				Optional:      true,
				Computed:      true,
				ForceNew:      true,
				ConflictsWith: []string{names.AttrName},
				ValidateFunc:  validParamGroupNamePrefix,
			},
			names.AttrParameter: {
				Type:     schema.TypeSet,
				Optional: true,
				Elem: &schema.Resource{
					Schema: map[string]*schema.Schema{
						"apply_method": {
							Type:             schema.TypeString,
							Optional:         true,
							Default:          types.ApplyMethodImmediate,
							ValidateDiagFunc: enum.ValidateIgnoreCase[types.ApplyMethod](),
						},
						names.AttrName: {
							Type:     schema.TypeString,
							Required: true,
						},
						names.AttrValue: {
							Type:     schema.TypeString,
							Required: true,
						},
					},
				},
				Set: resourceParameterHash,
			},
<<<<<<< HEAD
			"skip_destroy": {
				Type:     schema.TypeBool,
				Optional: true,
			},
			"tags":     tftags.TagsSchema(),
			"tags_all": tftags.TagsSchemaComputed(),
=======
			names.AttrTags:    tftags.TagsSchema(),
			names.AttrTagsAll: tftags.TagsSchemaComputed(),
>>>>>>> 6e3d8402
		},

		CustomizeDiff: verify.SetTagsDiff,
	}
}

func resourceParameterGroupCreate(ctx context.Context, d *schema.ResourceData, meta interface{}) diag.Diagnostics {
	var diags diag.Diagnostics
	conn := meta.(*conns.AWSClient).RDSClient(ctx)

	name := create.Name(d.Get(names.AttrName).(string), d.Get(names.AttrNamePrefix).(string))
	input := &rds.CreateDBParameterGroupInput{
		DBParameterGroupFamily: aws.String(d.Get(names.AttrFamily).(string)),
		DBParameterGroupName:   aws.String(name),
		Description:            aws.String(d.Get(names.AttrDescription).(string)),
		Tags:                   getTagsInV2(ctx),
	}

	output, err := conn.CreateDBParameterGroup(ctx, input)

	if err != nil {
		return sdkdiag.AppendErrorf(diags, "creating RDS DB Parameter Group (%s): %s", name, err)
	}

	d.SetId(aws.ToString(output.DBParameterGroup.DBParameterGroupName))

	// Set for update.
	d.Set(names.AttrARN, output.DBParameterGroup.DBParameterGroupArn)

	return append(diags, resourceParameterGroupUpdate(ctx, d, meta)...)
}

func resourceParameterGroupRead(ctx context.Context, d *schema.ResourceData, meta interface{}) diag.Diagnostics {
	var diags diag.Diagnostics
	conn := meta.(*conns.AWSClient).RDSClient(ctx)

	dbParameterGroup, err := findDBParameterGroupByName(ctx, conn, d.Id())

	if !d.IsNewResource() && tfresource.NotFound(err) {
		log.Printf("[WARN] RDS DB Parameter Group (%s) not found, removing from state", d.Id())
		d.SetId("")
		return diags
	}

	if err != nil {
		return sdkdiag.AppendErrorf(diags, "reading RDS DB Parameter Group (%s): %s", d.Id(), err)
	}

	d.Set(names.AttrARN, dbParameterGroup.DBParameterGroupArn)
	d.Set(names.AttrDescription, dbParameterGroup.Description)
	d.Set(names.AttrFamily, dbParameterGroup.DBParameterGroupFamily)
	d.Set(names.AttrName, dbParameterGroup.DBParameterGroupName)

	input := &rds.DescribeDBParametersInput{
		DBParameterGroupName: aws.String(d.Id()),
	}

	configParams := d.Get(names.AttrParameter).(*schema.Set)
	if configParams.Len() < 1 {
		// If we don't have any params in the ResourceData already, two possibilities
		// first, we don't have a config available to us. Second, we do, but it has
		// no parameters. We're going to assume the first, to be safe. In this case,
		// we're only going to ask for the user-modified values, because any defaults
		// the user may have _also_ set are indistinguishable from the hundreds of
		// defaults AWS sets. If the user hasn't set any parameters, this will return
		// an empty list anyways, so we just make some unnecessary requests. But in
		// the more common case (I assume) of an import, this will make fewer requests
		// and "do the right thing".
		input.Source = aws.String(parameterSourceUser)
	}

	parameters, err := findDBParameters(ctx, conn, input, tfslices.PredicateTrue[*types.Parameter]())

	if err != nil {
		return sdkdiag.AppendErrorf(diags, "reading RDS DB Parameter Group (%s) parameters: %s", d.Id(), err)
	}

	var userParams []types.Parameter
	if configParams.Len() < 1 {
		// If we have no config/no parameters in config, we've already asked for only
		// user-modified values, so we can just use the entire response.
		userParams = parameters
	} else {
		// If we have a config available to us, we have two possible classes of value
		// in the config. On the one hand, the user could have specified a parameter
		// that _actually_ changed things, in which case its Source would be set to
		// user. On the other, they may have specified a parameter that coincides with
		// the default value. In that case, the Source will be set to "system" or
		// "engine-default". We need to set the union of all "user" Source parameters
		// _and_ the "system"/"engine-default" Source parameters _that appear in the
		// config_ in the state, or the user gets a perpetual diff. See
		// terraform-providers/terraform-provider-aws#593 for more context and details.
		for _, parameter := range parameters {
			if parameter.Source == nil || parameter.ParameterName == nil {
				continue
			}

			if aws.ToString(parameter.Source) == parameterSourceUser {
				userParams = append(userParams, parameter)
				continue
			}

			var paramFound bool
			for _, cp := range expandParameters(configParams.List()) {
				if cp.ParameterName == nil {
					continue
				}

				if aws.ToString(cp.ParameterName) == aws.ToString(parameter.ParameterName) {
					userParams = append(userParams, parameter)
					paramFound = true
					break
				}
			}
			if !paramFound {
				log.Printf("[DEBUG] Not persisting %s to state, as its source is %q and it isn't in the config", aws.ToString(parameter.ParameterName), aws.ToString(parameter.Source))
			}
		}
	}

	if err := d.Set(names.AttrParameter, flattenParameters(userParams)); err != nil {
		return sdkdiag.AppendErrorf(diags, "setting parameter: %s", err)
	}

	return diags
}

func resourceParameterGroupUpdate(ctx context.Context, d *schema.ResourceData, meta interface{}) diag.Diagnostics {
	const (
		maxParamModifyChunk = 20
	)
	var diags diag.Diagnostics
	conn := meta.(*conns.AWSClient).RDSClient(ctx)

	if d.HasChange(names.AttrParameter) {
		o, n := d.GetChange(names.AttrParameter)
		os, ns := o.(*schema.Set), n.(*schema.Set)

		if parameters := expandParameters(ns.Difference(os).List()); len(parameters) > 0 {
			// We can only modify 20 parameters at a time, so walk them until
			// we've got them all.
			for parameters != nil {
				var paramsToModify []types.Parameter
				paramsToModify, parameters = parameterGroupModifyChunk(parameters, maxParamModifyChunk)

				input := &rds.ModifyDBParameterGroupInput{
					DBParameterGroupName: aws.String(d.Id()),
					Parameters:           paramsToModify,
				}

				_, err := conn.ModifyDBParameterGroup(ctx, input)

				if err != nil {
					return sdkdiag.AppendErrorf(diags, "modifying RDS DB Parameter Group (%s): %s", d.Id(), err)
				}
			}
		}

		toRemove := map[string]types.Parameter{}

		for _, p := range expandParameters(os.List()) {
			if p.ParameterName != nil {
				toRemove[aws.ToString(p.ParameterName)] = p
			}
		}

		for _, p := range expandParameters(ns.List()) {
			if p.ParameterName != nil {
				delete(toRemove, aws.ToString(p.ParameterName))
			}
		}

		// Reset parameters that have been removed.
		if resetParameters := tfmaps.Values(toRemove); len(resetParameters) > 0 {
			for resetParameters != nil {
				var paramsToReset []types.Parameter
				if len(resetParameters) <= maxParamModifyChunk {
					paramsToReset, resetParameters = resetParameters[:], nil
				} else {
					paramsToReset, resetParameters = resetParameters[:maxParamModifyChunk], resetParameters[maxParamModifyChunk:]
				}

				input := &rds.ResetDBParameterGroupInput{
					DBParameterGroupName: aws.String(d.Id()),
					Parameters:           paramsToReset,
					ResetAllParameters:   aws.Bool(false),
				}

				_, err := conn.ResetDBParameterGroup(ctx, input)

				if err != nil {
					return sdkdiag.AppendErrorf(diags, "resetting RDS DB Parameter Group (%s): %s", d.Id(), err)
				}
			}
		}
	}

	return append(diags, resourceParameterGroupRead(ctx, d, meta)...)
}

<<<<<<< HEAD
func resourceParameterGroupDelete(ctx context.Context, d *schema.ResourceData, meta interface{}) (diags diag.Diagnostics) {
	conn := meta.(*conns.AWSClient).RDSClient()

	if _, ok := d.GetOk("skip_destroy"); ok {
		log.Printf("[DEBUG] Retaining DB Parameter Group %q", d.Id())
		return diags
	}

	input := &rds_sdkv2.DeleteDBParameterGroupInput{
		DBParameterGroupName: aws.String(d.Id()),
	}
=======
func resourceParameterGroupDelete(ctx context.Context, d *schema.ResourceData, meta interface{}) diag.Diagnostics {
	var diags diag.Diagnostics
	conn := meta.(*conns.AWSClient).RDSClient(ctx)
>>>>>>> 6e3d8402

	log.Printf("[DEBUG] Deleting RDS DB Parameter Group: %s", d.Id())
	const (
		timeout = 3 * time.Minute
	)
	_, err := tfresource.RetryWhenIsA[*types.InvalidDBParameterGroupStateFault](ctx, timeout, func() (interface{}, error) {
		return conn.DeleteDBParameterGroup(ctx, &rds.DeleteDBParameterGroupInput{
			DBParameterGroupName: aws.String(d.Id()),
		})
	})

	if errs.IsA[*types.DBParameterGroupNotFoundFault](err) {
		return diags
	}

	if err != nil {
		return sdkdiag.AppendErrorf(diags, "deleting RDS DB Parameter Group (%s): %s", d.Id(), err)
	}

	return diags
}

func findDBParameterGroupByName(ctx context.Context, conn *rds.Client, name string) (*types.DBParameterGroup, error) {
	input := &rds.DescribeDBParameterGroupsInput{
		DBParameterGroupName: aws.String(name),
	}
	output, err := findDBParameterGroup(ctx, conn, input, tfslices.PredicateTrue[*types.DBParameterGroup]())

	if err != nil {
		return nil, err
	}

	// Eventual consistency check.
	if aws.ToString(output.DBParameterGroupName) != name {
		return nil, &retry.NotFoundError{
			LastRequest: input,
		}
	}

	return output, nil
}

func findDBParameterGroup(ctx context.Context, conn *rds.Client, input *rds.DescribeDBParameterGroupsInput, filter tfslices.Predicate[*types.DBParameterGroup]) (*types.DBParameterGroup, error) {
	output, err := findDBParameterGroups(ctx, conn, input, filter)

	if err != nil {
		return nil, err
	}

	return tfresource.AssertSingleValueResult(output)
}

func findDBParameterGroups(ctx context.Context, conn *rds.Client, input *rds.DescribeDBParameterGroupsInput, filter tfslices.Predicate[*types.DBParameterGroup]) ([]types.DBParameterGroup, error) {
	var output []types.DBParameterGroup

	pages := rds.NewDescribeDBParameterGroupsPaginator(conn, input)
	for pages.HasMorePages() {
		page, err := pages.NextPage(ctx)

		if errs.IsA[*types.DBParameterGroupNotFoundFault](err) {
			return nil, &retry.NotFoundError{
				LastError:   err,
				LastRequest: input,
			}
		}

		if err != nil {
			return nil, err
		}

		for _, v := range page.DBParameterGroups {
			if filter(&v) {
				output = append(output, v)
			}
		}
	}

	return output, nil
}

func findDBParameters(ctx context.Context, conn *rds.Client, input *rds.DescribeDBParametersInput, filter tfslices.Predicate[*types.Parameter]) ([]types.Parameter, error) {
	var output []types.Parameter

	pages := rds.NewDescribeDBParametersPaginator(conn, input)
	for pages.HasMorePages() {
		page, err := pages.NextPage(ctx)

		if errs.IsA[*types.DBParameterGroupNotFoundFault](err) {
			return nil, &retry.NotFoundError{
				LastError:   err,
				LastRequest: input,
			}
		}

		if err != nil {
			return nil, err
		}

		for _, v := range page.Parameters {
			if filter(&v) {
				output = append(output, v)
			}
		}
	}

	return output, nil
}

func resourceParameterHash(v interface{}) int {
	var buf bytes.Buffer
	m := v.(map[string]interface{})
	// Store the value as a lower case string, to match how we store them in FlattenParameters
	buf.WriteString(fmt.Sprintf("%s-", strings.ToLower(m[names.AttrName].(string))))
	buf.WriteString(fmt.Sprintf("%s-", strings.ToLower(m["apply_method"].(string))))
	buf.WriteString(fmt.Sprintf("%s-", m[names.AttrValue].(string)))

	// This hash randomly affects the "order" of the set, which affects in what order parameters
	// are applied, when there are more than 20 (chunked).
	return create.StringHashcode(buf.String())
}

func parameterGroupModifyChunk(all []types.Parameter, maxChunkSize int) ([]types.Parameter, []types.Parameter) {
	// Since the hash randomly affect the set "order," this attempts to prioritize important
	// parameters to go in the first chunk (i.e., charset).

	if len(all) <= maxChunkSize {
		return all[:], nil
	}

	var modifyChunk, remainder []types.Parameter

	// pass 1
	for i, p := range all {
		if len(modifyChunk) >= maxChunkSize {
			remainder = append(remainder, all[i:]...)
			return modifyChunk, remainder
		}

		if strings.Contains(aws.ToString(p.ParameterName), "character_set") && p.ApplyMethod != types.ApplyMethodPendingReboot {
			modifyChunk = append(modifyChunk, p)
			continue
		}

		remainder = append(remainder, p)
	}

	all = remainder
	remainder = nil

	// pass 2 - avoid pending reboot
	for i, p := range all {
		if len(modifyChunk) >= maxChunkSize {
			remainder = append(remainder, all[i:]...)
			return modifyChunk, remainder
		}

		if p.ApplyMethod != types.ApplyMethodPendingReboot {
			modifyChunk = append(modifyChunk, p)
			continue
		}

		remainder = append(remainder, p)
	}

	all = remainder
	remainder = nil

	// pass 3 - everything else
	for i, p := range all {
		if len(modifyChunk) >= maxChunkSize {
			remainder = append(remainder, all[i:]...)
			return modifyChunk, remainder
		}

		modifyChunk = append(modifyChunk, p)
	}

	return modifyChunk, remainder
}<|MERGE_RESOLUTION|>--- conflicted
+++ resolved
@@ -99,17 +99,12 @@
 				},
 				Set: resourceParameterHash,
 			},
-<<<<<<< HEAD
 			"skip_destroy": {
 				Type:     schema.TypeBool,
 				Optional: true,
 			},
-			"tags":     tftags.TagsSchema(),
-			"tags_all": tftags.TagsSchemaComputed(),
-=======
 			names.AttrTags:    tftags.TagsSchema(),
 			names.AttrTagsAll: tftags.TagsSchemaComputed(),
->>>>>>> 6e3d8402
 		},
 
 		CustomizeDiff: verify.SetTagsDiff,
@@ -310,23 +305,14 @@
 	return append(diags, resourceParameterGroupRead(ctx, d, meta)...)
 }
 
-<<<<<<< HEAD
-func resourceParameterGroupDelete(ctx context.Context, d *schema.ResourceData, meta interface{}) (diags diag.Diagnostics) {
-	conn := meta.(*conns.AWSClient).RDSClient()
-
-	if _, ok := d.GetOk("skip_destroy"); ok {
-		log.Printf("[DEBUG] Retaining DB Parameter Group %q", d.Id())
-		return diags
-	}
-
-	input := &rds_sdkv2.DeleteDBParameterGroupInput{
-		DBParameterGroupName: aws.String(d.Id()),
-	}
-=======
 func resourceParameterGroupDelete(ctx context.Context, d *schema.ResourceData, meta interface{}) diag.Diagnostics {
 	var diags diag.Diagnostics
 	conn := meta.(*conns.AWSClient).RDSClient(ctx)
->>>>>>> 6e3d8402
+
+	if _, ok := d.GetOk("skip_destroy"); ok {
+		log.Printf("[DEBUG] Retaining RDS DB Parameter Group: %s", d.Id())
+		return diags
+	}
 
 	log.Printf("[DEBUG] Deleting RDS DB Parameter Group: %s", d.Id())
 	const (
