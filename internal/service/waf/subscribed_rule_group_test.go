--- conflicted
+++ resolved
@@ -28,11 +28,7 @@
 	datasourceName := "data.aws_waf_subscribed_rule_group.rulegroup"
 
 	resource.ParallelTest(t, resource.TestCase{
-<<<<<<< HEAD
-		PreCheck:                 func() { acctest.PreCheck(ctx, t); acctest.PreCheckPartitionHasService(waf.EndpointsID, t) },
-=======
-		PreCheck:                 func() { acctest.PreCheck(t); acctest.PreCheckPartitionHasService(t, waf.EndpointsID) },
->>>>>>> 78d002fe
+		PreCheck:                 func() { acctest.PreCheck(ctx, t); acctest.PreCheckPartitionHasService(t, waf.EndpointsID) },
 		ErrorCheck:               acctest.ErrorCheck(t, waf.EndpointsID),
 		CheckDestroy:             nil,
 		ProtoV5ProviderFactories: acctest.ProtoV5ProviderFactories,
