{
	"comment": "",
	"ignore": "appengine test github.com/hashicorp/nomad/ github.com/hashicorp/terraform/backend",
	"package": [
		{
			"checksumSHA1": "jQh1fnoKPKMURvKkpdRjN695nAQ=",
			"path": "github.com/agext/levenshtein",
			"revision": "5f10fee965225ac1eecdc234c09daf5cd9e7f7b6",
			"revisionTime": "2017-02-17T06:30:20Z"
		},
		{
			"checksumSHA1": "LLVyR2dAgkihu0+HdZF+JK0gMMs=",
			"path": "github.com/agl/ed25519",
			"revision": "278e1ec8e8a6e017cd07577924d6766039146ced",
			"revisionTime": "2015-08-30T18:26:16Z"
		},
		{
			"checksumSHA1": "30PBqj9BW03KCVqASvLg3bR+xYc=",
			"path": "github.com/agl/ed25519/edwards25519",
			"revision": "278e1ec8e8a6e017cd07577924d6766039146ced",
			"revisionTime": "2015-08-30T18:26:16Z"
		},
		{
			"checksumSHA1": "FIL83loX9V9APvGQIjJpbxq53F0=",
			"path": "github.com/apparentlymart/go-cidr/cidr",
			"revision": "7e4b007599d4e2076d9a81be723b3912852dda2c",
			"revisionTime": "2017-04-18T07:21:50Z"
		},
		{
			"checksumSHA1": "Ffhtm8iHH7l2ynVVOIGJE3eiuLA=",
			"path": "github.com/apparentlymart/go-textseg/textseg",
			"revision": "b836f5c4d331d1945a2fead7188db25432d73b69",
			"revisionTime": "2017-05-31T20:39:52Z"
		},
		{
			"checksumSHA1": "GCTVJ1J/SGZstNZauuLAnTFOhGA=",
			"path": "github.com/armon/go-radix",
			"revision": "1fca145dffbcaa8fe914309b1ec0cfc67500fe61",
			"revisionTime": "2017-07-27T15:54:43Z"
		},
		{
			"checksumSHA1": "HULJqYLUc6/Qx7ru4PrJwd+MuKQ=",
			"path": "github.com/aws/aws-sdk-go/aws",
			"revision": "4324bc9d8865bdb3e6aa86ec7772ca1272d2750e",
			"revisionTime": "2018-08-25T00:53:30Z",
			"version": "v1.15.21",
			"versionExact": "v1.15.21"
		},
		{
			"checksumSHA1": "DtuTqKH29YnLjrIJkRYX0HQtXY0=",
			"path": "github.com/aws/aws-sdk-go/aws/arn",
			"revision": "4324bc9d8865bdb3e6aa86ec7772ca1272d2750e",
			"revisionTime": "2018-08-25T00:53:30Z",
			"version": "v1.15.21",
			"versionExact": "v1.15.21"
		},
		{
			"checksumSHA1": "Y9W+4GimK4Fuxq+vyIskVYFRnX4=",
			"path": "github.com/aws/aws-sdk-go/aws/awserr",
			"revision": "4324bc9d8865bdb3e6aa86ec7772ca1272d2750e",
			"revisionTime": "2018-08-25T00:53:30Z",
			"version": "v1.15.21",
			"versionExact": "v1.15.21"
		},
		{
			"checksumSHA1": "yyYr41HZ1Aq0hWc3J5ijXwYEcac=",
			"path": "github.com/aws/aws-sdk-go/aws/awsutil",
			"revision": "4324bc9d8865bdb3e6aa86ec7772ca1272d2750e",
			"revisionTime": "2018-08-25T00:53:30Z",
			"version": "v1.15.21",
			"versionExact": "v1.15.21"
		},
		{
			"checksumSHA1": "EwL79Cq6euk+EV/t/n2E+jzPNmU=",
			"path": "github.com/aws/aws-sdk-go/aws/client",
			"revision": "4324bc9d8865bdb3e6aa86ec7772ca1272d2750e",
			"revisionTime": "2018-08-25T00:53:30Z",
			"version": "v1.15.21",
			"versionExact": "v1.15.21"
		},
		{
			"checksumSHA1": "uEJU4I6dTKaraQKvrljlYKUZwoc=",
			"path": "github.com/aws/aws-sdk-go/aws/client/metadata",
			"revision": "4324bc9d8865bdb3e6aa86ec7772ca1272d2750e",
			"revisionTime": "2018-08-25T00:53:30Z",
			"version": "v1.15.21",
			"versionExact": "v1.15.21"
		},
		{
			"checksumSHA1": "vVSUnICaD9IaBQisCfw0n8zLwig=",
			"path": "github.com/aws/aws-sdk-go/aws/corehandlers",
			"revision": "4324bc9d8865bdb3e6aa86ec7772ca1272d2750e",
			"revisionTime": "2018-08-25T00:53:30Z",
			"version": "v1.15.21",
			"versionExact": "v1.15.21"
		},
		{
			"checksumSHA1": "I87y3G8r14yKZQ5NlkupFUJ5jW0=",
			"path": "github.com/aws/aws-sdk-go/aws/credentials",
			"revision": "4324bc9d8865bdb3e6aa86ec7772ca1272d2750e",
			"revisionTime": "2018-08-25T00:53:30Z",
			"version": "v1.15.21",
			"versionExact": "v1.15.21"
		},
		{
			"checksumSHA1": "JTilCBYWVAfhbKSnrxCNhE8IFns=",
			"path": "github.com/aws/aws-sdk-go/aws/credentials/ec2rolecreds",
			"revision": "4324bc9d8865bdb3e6aa86ec7772ca1272d2750e",
			"revisionTime": "2018-08-25T00:53:30Z",
			"version": "v1.15.21",
			"versionExact": "v1.15.21"
		},
		{
			"checksumSHA1": "NUJUTWlc1sV8b7WjfiYc4JZbXl0=",
			"path": "github.com/aws/aws-sdk-go/aws/credentials/endpointcreds",
			"revision": "4324bc9d8865bdb3e6aa86ec7772ca1272d2750e",
			"revisionTime": "2018-08-25T00:53:30Z",
			"version": "v1.15.21",
			"versionExact": "v1.15.21"
		},
		{
			"checksumSHA1": "JEYqmF83O5n5bHkupAzA6STm0no=",
			"path": "github.com/aws/aws-sdk-go/aws/credentials/stscreds",
			"revision": "4324bc9d8865bdb3e6aa86ec7772ca1272d2750e",
			"revisionTime": "2018-08-25T00:53:30Z",
			"version": "v1.15.21",
			"versionExact": "v1.15.21"
		},
		{
			"checksumSHA1": "eI5TmiOTCFjEUNvWeceFycs9dRU=",
			"path": "github.com/aws/aws-sdk-go/aws/csm",
			"revision": "4324bc9d8865bdb3e6aa86ec7772ca1272d2750e",
			"revisionTime": "2018-08-25T00:53:30Z",
			"version": "v1.15.21",
			"versionExact": "v1.15.21"
		},
		{
			"checksumSHA1": "6DRhqSAN7O45gYfRIpwDeuJE8j8=",
			"path": "github.com/aws/aws-sdk-go/aws/defaults",
			"revision": "4324bc9d8865bdb3e6aa86ec7772ca1272d2750e",
			"revisionTime": "2018-08-25T00:53:30Z",
			"version": "v1.15.21",
			"versionExact": "v1.15.21"
		},
		{
			"checksumSHA1": "uPkjJo+J10vbEukYYXmf0w7Cn4Q=",
			"path": "github.com/aws/aws-sdk-go/aws/ec2metadata",
			"revision": "4324bc9d8865bdb3e6aa86ec7772ca1272d2750e",
			"revisionTime": "2018-08-25T00:53:30Z",
			"version": "v1.15.21",
			"versionExact": "v1.15.21"
		},
		{
			"checksumSHA1": "r62WcUmf2YEqmAu1QwytNo8gn+g=",
			"path": "github.com/aws/aws-sdk-go/aws/endpoints",
			"revision": "4324bc9d8865bdb3e6aa86ec7772ca1272d2750e",
			"revisionTime": "2018-08-25T00:53:30Z",
			"version": "v1.15.21",
			"versionExact": "v1.15.21"
		},
		{
			"checksumSHA1": "Ia/AZ2fZp7J4lMO6fpkvfLU/HGY=",
			"path": "github.com/aws/aws-sdk-go/aws/request",
			"revision": "4324bc9d8865bdb3e6aa86ec7772ca1272d2750e",
			"revisionTime": "2018-08-25T00:53:30Z",
			"version": "v1.15.21",
			"versionExact": "v1.15.21"
		},
		{
			"checksumSHA1": "zx1mZCdOwgbjBV3jMfb0kyDd//Q=",
			"path": "github.com/aws/aws-sdk-go/aws/session",
			"revision": "4324bc9d8865bdb3e6aa86ec7772ca1272d2750e",
			"revisionTime": "2018-08-25T00:53:30Z",
			"version": "v1.15.21",
			"versionExact": "v1.15.21"
		},
		{
			"checksumSHA1": "Dj9WOMBPbboyUJV4GB99PwPcO4g=",
			"path": "github.com/aws/aws-sdk-go/aws/signer/v4",
			"revision": "4324bc9d8865bdb3e6aa86ec7772ca1272d2750e",
			"revisionTime": "2018-08-25T00:53:30Z",
			"version": "v1.15.21",
			"versionExact": "v1.15.21"
		},
		{
			"checksumSHA1": "wjxQlU1PYxrDRFoL1Vek8Wch7jk=",
			"path": "github.com/aws/aws-sdk-go/internal/sdkio",
			"revision": "4324bc9d8865bdb3e6aa86ec7772ca1272d2750e",
			"revisionTime": "2018-08-25T00:53:30Z",
			"version": "v1.15.21",
			"versionExact": "v1.15.21"
		},
		{
			"checksumSHA1": "MYLldFRnsZh21TfCkgkXCT3maPU=",
			"path": "github.com/aws/aws-sdk-go/internal/sdkrand",
			"revision": "4324bc9d8865bdb3e6aa86ec7772ca1272d2750e",
			"revisionTime": "2018-08-25T00:53:30Z",
			"version": "v1.15.21",
			"versionExact": "v1.15.21"
		},
		{
			"checksumSHA1": "tQVg7Sz2zv+KkhbiXxPH0mh9spg=",
			"path": "github.com/aws/aws-sdk-go/internal/sdkuri",
			"revision": "4324bc9d8865bdb3e6aa86ec7772ca1272d2750e",
			"revisionTime": "2018-08-25T00:53:30Z",
			"version": "v1.15.21",
			"versionExact": "v1.15.21"
		},
		{
			"checksumSHA1": "04ypv4x12l4q0TksA1zEVsmgpvw=",
			"path": "github.com/aws/aws-sdk-go/internal/shareddefaults",
			"revision": "4324bc9d8865bdb3e6aa86ec7772ca1272d2750e",
			"revisionTime": "2018-08-25T00:53:30Z",
			"version": "v1.15.21",
			"versionExact": "v1.15.21"
		},
		{
			"checksumSHA1": "ZX5QHZb0PrK4UF45um2kaAEiX+8=",
			"path": "github.com/aws/aws-sdk-go/private/protocol",
			"revision": "4324bc9d8865bdb3e6aa86ec7772ca1272d2750e",
			"revisionTime": "2018-08-25T00:53:30Z",
			"version": "v1.15.21",
			"versionExact": "v1.15.21"
		},
		{
			"checksumSHA1": "GQuRJY72iGQrufDqIaB50zG27u0=",
			"path": "github.com/aws/aws-sdk-go/private/protocol/ec2query",
			"revision": "4324bc9d8865bdb3e6aa86ec7772ca1272d2750e",
			"revisionTime": "2018-08-25T00:53:30Z",
			"version": "v1.15.21",
			"versionExact": "v1.15.21"
		},
		{
			"checksumSHA1": "stsUCJVnZ5yMrmzSExbjbYp5tZ8=",
			"path": "github.com/aws/aws-sdk-go/private/protocol/eventstream",
			"revision": "4324bc9d8865bdb3e6aa86ec7772ca1272d2750e",
			"revisionTime": "2018-08-25T00:53:30Z",
			"version": "v1.15.21",
			"versionExact": "v1.15.21"
		},
		{
			"checksumSHA1": "bOQjEfKXaTqe7dZhDDER/wZUzQc=",
			"path": "github.com/aws/aws-sdk-go/private/protocol/eventstream/eventstreamapi",
			"revision": "4324bc9d8865bdb3e6aa86ec7772ca1272d2750e",
			"revisionTime": "2018-08-25T00:53:30Z",
			"version": "v1.15.21",
			"versionExact": "v1.15.21"
		},
		{
			"checksumSHA1": "CTsp/h3FbFg9QizH4bH1abLwljg=",
			"path": "github.com/aws/aws-sdk-go/private/protocol/json/jsonutil",
			"revision": "4324bc9d8865bdb3e6aa86ec7772ca1272d2750e",
			"revisionTime": "2018-08-25T00:53:30Z",
			"version": "v1.15.21",
			"versionExact": "v1.15.21"
		},
		{
			"checksumSHA1": "R00RL5jJXRYq1iiK1+PGvMfvXyM=",
			"path": "github.com/aws/aws-sdk-go/private/protocol/jsonrpc",
			"revision": "4324bc9d8865bdb3e6aa86ec7772ca1272d2750e",
			"revisionTime": "2018-08-25T00:53:30Z",
			"version": "v1.15.21",
			"versionExact": "v1.15.21"
		},
		{
			"checksumSHA1": "SBBVYdLcocjdPzMWgDuR8vcOfDQ=",
			"path": "github.com/aws/aws-sdk-go/private/protocol/query",
			"revision": "4324bc9d8865bdb3e6aa86ec7772ca1272d2750e",
			"revisionTime": "2018-08-25T00:53:30Z",
			"version": "v1.15.21",
			"versionExact": "v1.15.21"
		},
		{
			"checksumSHA1": "+O6A945eTP9plLpkEMZB0lwBAcg=",
			"path": "github.com/aws/aws-sdk-go/private/protocol/query/queryutil",
			"revision": "4324bc9d8865bdb3e6aa86ec7772ca1272d2750e",
			"revisionTime": "2018-08-25T00:53:30Z",
			"version": "v1.15.21",
			"versionExact": "v1.15.21"
		},
		{
			"checksumSHA1": "uRvmEPKcEdv7qc0Ep2zn0E3Xumc=",
			"path": "github.com/aws/aws-sdk-go/private/protocol/rest",
			"revision": "4324bc9d8865bdb3e6aa86ec7772ca1272d2750e",
			"revisionTime": "2018-08-25T00:53:30Z",
			"version": "v1.15.21",
			"versionExact": "v1.15.21"
		},
		{
			"checksumSHA1": "Rpu8KBtHZgvhkwHxUfaky+qW+G4=",
			"path": "github.com/aws/aws-sdk-go/private/protocol/restjson",
			"revision": "4324bc9d8865bdb3e6aa86ec7772ca1272d2750e",
			"revisionTime": "2018-08-25T00:53:30Z",
			"version": "v1.15.21",
			"versionExact": "v1.15.21"
		},
		{
			"checksumSHA1": "ODo+ko8D6unAxZuN1jGzMcN4QCc=",
			"path": "github.com/aws/aws-sdk-go/private/protocol/restxml",
			"revision": "4324bc9d8865bdb3e6aa86ec7772ca1272d2750e",
			"revisionTime": "2018-08-25T00:53:30Z",
			"version": "v1.15.21",
			"versionExact": "v1.15.21"
		},
		{
			"checksumSHA1": "soXVJWQ/xvEB72Mo6FresaQIxLg=",
			"path": "github.com/aws/aws-sdk-go/private/protocol/xml/xmlutil",
			"revision": "4324bc9d8865bdb3e6aa86ec7772ca1272d2750e",
			"revisionTime": "2018-08-25T00:53:30Z",
			"version": "v1.15.21",
			"versionExact": "v1.15.21"
		},
		{
			"checksumSHA1": "F6mth+G7dXN1GI+nktaGo8Lx8aE=",
			"path": "github.com/aws/aws-sdk-go/private/signer/v2",
			"revision": "4324bc9d8865bdb3e6aa86ec7772ca1272d2750e",
			"revisionTime": "2018-08-25T00:53:30Z",
			"version": "v1.15.21",
			"versionExact": "v1.15.21"
		},
		{
			"checksumSHA1": "4xFqSOZkwDKot6FJQQgKjhJFoQw=",
			"path": "github.com/aws/aws-sdk-go/service/acm",
			"revision": "4324bc9d8865bdb3e6aa86ec7772ca1272d2750e",
			"revisionTime": "2018-08-25T00:53:30Z",
			"version": "v1.15.21",
			"versionExact": "v1.15.21"
		},
		{
			"checksumSHA1": "3e/4A/8NqTOSXEtJ6KhYAqqWnuY=",
			"path": "github.com/aws/aws-sdk-go/service/acmpca",
			"revision": "4324bc9d8865bdb3e6aa86ec7772ca1272d2750e",
			"revisionTime": "2018-08-25T00:53:30Z",
			"version": "v1.15.21",
			"versionExact": "v1.15.21"
		},
		{
			"checksumSHA1": "FjnLIflNek7g0j5NKT3qFkNtdY8=",
			"path": "github.com/aws/aws-sdk-go/service/apigateway",
			"revision": "4324bc9d8865bdb3e6aa86ec7772ca1272d2750e",
			"revisionTime": "2018-08-25T00:53:30Z",
			"version": "v1.15.21",
			"versionExact": "v1.15.21"
		},
		{
			"checksumSHA1": "K/ynSj/L2OzW+9Zqs2PRe8NzYUc=",
			"path": "github.com/aws/aws-sdk-go/service/applicationautoscaling",
			"revision": "4324bc9d8865bdb3e6aa86ec7772ca1272d2750e",
			"revisionTime": "2018-08-25T00:53:30Z",
			"version": "v1.15.21",
			"versionExact": "v1.15.21"
		},
		{
			"checksumSHA1": "owhfVKeKxjXt4P5KO6PSIjnMLIA=",
			"path": "github.com/aws/aws-sdk-go/service/appsync",
			"revision": "4324bc9d8865bdb3e6aa86ec7772ca1272d2750e",
			"revisionTime": "2018-08-25T00:53:30Z",
			"version": "v1.15.21",
			"versionExact": "v1.15.21"
		},
		{
			"checksumSHA1": "3JN52M5wxJMazxQWXB4epL78LNQ=",
			"path": "github.com/aws/aws-sdk-go/service/athena",
			"revision": "4324bc9d8865bdb3e6aa86ec7772ca1272d2750e",
			"revisionTime": "2018-08-25T00:53:30Z",
			"version": "v1.15.21",
			"versionExact": "v1.15.21"
		},
		{
			"checksumSHA1": "P2+Mby00TG2KXcfhiVoNoqIT1Kc=",
			"path": "github.com/aws/aws-sdk-go/service/autoscaling",
			"revision": "4324bc9d8865bdb3e6aa86ec7772ca1272d2750e",
			"revisionTime": "2018-08-25T00:53:30Z",
			"version": "v1.15.21",
			"versionExact": "v1.15.21"
		},
		{
			"checksumSHA1": "42OCpXRErVgOtgPsuTrdg7y++TA=",
			"path": "github.com/aws/aws-sdk-go/service/batch",
			"revision": "4324bc9d8865bdb3e6aa86ec7772ca1272d2750e",
			"revisionTime": "2018-08-25T00:53:30Z",
			"version": "v1.15.21",
			"versionExact": "v1.15.21"
		},
		{
			"checksumSHA1": "kPYTVg109H4HL8CKEf1yQvwKMw4=",
			"path": "github.com/aws/aws-sdk-go/service/budgets",
			"revision": "4324bc9d8865bdb3e6aa86ec7772ca1272d2750e",
			"revisionTime": "2018-08-25T00:53:30Z",
			"version": "v1.15.21",
			"versionExact": "v1.15.21"
		},
		{
			"checksumSHA1": "GhANcrglYWrhNSR/NzxNe3jClMk=",
			"path": "github.com/aws/aws-sdk-go/service/cloud9",
			"revision": "4324bc9d8865bdb3e6aa86ec7772ca1272d2750e",
			"revisionTime": "2018-08-25T00:53:30Z",
			"version": "v1.15.21",
			"versionExact": "v1.15.21"
		},
		{
			"checksumSHA1": "HmZRIixQ6u+zMz2Qt0iTU42WVZU=",
			"path": "github.com/aws/aws-sdk-go/service/cloudformation",
			"revision": "4324bc9d8865bdb3e6aa86ec7772ca1272d2750e",
			"revisionTime": "2018-08-25T00:53:30Z",
			"version": "v1.15.21",
			"versionExact": "v1.15.21"
		},
		{
			"checksumSHA1": "1nPdiFsBAEdm+vd7Kk4+8Lx55jw=",
			"path": "github.com/aws/aws-sdk-go/service/cloudfront",
			"revision": "4324bc9d8865bdb3e6aa86ec7772ca1272d2750e",
			"revisionTime": "2018-08-25T00:53:30Z",
			"version": "v1.15.21",
			"versionExact": "v1.15.21"
		},
		{
			"checksumSHA1": "iFvc4+KfDeQHigAz2+TmogG1Y7M=",
			"path": "github.com/aws/aws-sdk-go/service/cloudhsmv2",
			"revision": "4324bc9d8865bdb3e6aa86ec7772ca1272d2750e",
			"revisionTime": "2018-08-25T00:53:30Z",
			"version": "v1.15.21",
			"versionExact": "v1.15.21"
		},
		{
			"checksumSHA1": "1uyTJ/RTr7c8uL2Kbrp+60PE40M=",
			"path": "github.com/aws/aws-sdk-go/service/cloudsearch",
			"revision": "4324bc9d8865bdb3e6aa86ec7772ca1272d2750e",
			"revisionTime": "2018-08-25T00:53:30Z",
			"version": "v1.15.21",
			"versionExact": "v1.15.21"
		},
		{
			"checksumSHA1": "3q2FBK4CEarGbVeLCuuX+g1E3jk=",
			"path": "github.com/aws/aws-sdk-go/service/cloudtrail",
			"revision": "4324bc9d8865bdb3e6aa86ec7772ca1272d2750e",
			"revisionTime": "2018-08-25T00:53:30Z",
			"version": "v1.15.21",
			"versionExact": "v1.15.21"
		},
		{
			"checksumSHA1": "o+DFxugR5Cy/Wwlv7GSRRilTW4o=",
			"path": "github.com/aws/aws-sdk-go/service/cloudwatch",
			"revision": "4324bc9d8865bdb3e6aa86ec7772ca1272d2750e",
			"revisionTime": "2018-08-25T00:53:30Z",
			"version": "v1.15.21",
			"versionExact": "v1.15.21"
		},
		{
			"checksumSHA1": "bbsROEsQ5BI5F2k8qiArbrpgH94=",
			"path": "github.com/aws/aws-sdk-go/service/cloudwatchevents",
			"revision": "4324bc9d8865bdb3e6aa86ec7772ca1272d2750e",
			"revisionTime": "2018-08-25T00:53:30Z",
			"version": "v1.15.21",
			"versionExact": "v1.15.21"
		},
		{
			"checksumSHA1": "nGSD4idK9hW8o3U4gLGLESYCpwE=",
			"path": "github.com/aws/aws-sdk-go/service/cloudwatchlogs",
			"revision": "4324bc9d8865bdb3e6aa86ec7772ca1272d2750e",
			"revisionTime": "2018-08-25T00:53:30Z",
			"version": "v1.15.21",
			"versionExact": "v1.15.21"
		},
		{
			"checksumSHA1": "SfdREjSJPmW+OjKCjwD8m07wT+w=",
			"path": "github.com/aws/aws-sdk-go/service/codebuild",
			"revision": "4324bc9d8865bdb3e6aa86ec7772ca1272d2750e",
			"revisionTime": "2018-08-25T00:53:30Z",
			"version": "v1.15.21",
			"versionExact": "v1.15.21"
		},
		{
			"checksumSHA1": "ysSU5yhqWT4+deQUYZiI8/1tJ2c=",
			"path": "github.com/aws/aws-sdk-go/service/codecommit",
			"revision": "4324bc9d8865bdb3e6aa86ec7772ca1272d2750e",
			"revisionTime": "2018-08-25T00:53:30Z",
			"version": "v1.15.21",
			"versionExact": "v1.15.21"
		},
		{
			"checksumSHA1": "GvjVVg5btXuEFEHqyoe19BZogGw=",
			"path": "github.com/aws/aws-sdk-go/service/codedeploy",
			"revision": "4324bc9d8865bdb3e6aa86ec7772ca1272d2750e",
			"revisionTime": "2018-08-25T00:53:30Z",
			"version": "v1.15.21",
			"versionExact": "v1.15.21"
		},
		{
			"checksumSHA1": "vklitYIK0AiOXA0obSTq0c04pc4=",
			"path": "github.com/aws/aws-sdk-go/service/codepipeline",
			"revision": "4324bc9d8865bdb3e6aa86ec7772ca1272d2750e",
			"revisionTime": "2018-08-25T00:53:30Z",
			"version": "v1.15.21",
			"versionExact": "v1.15.21"
		},
		{
			"checksumSHA1": "rL0O6L1zSJ/UQE0kEWUoCOOFDog=",
			"path": "github.com/aws/aws-sdk-go/service/cognitoidentity",
			"revision": "4324bc9d8865bdb3e6aa86ec7772ca1272d2750e",
			"revisionTime": "2018-08-25T00:53:30Z",
			"version": "v1.15.21",
			"versionExact": "v1.15.21"
		},
		{
			"checksumSHA1": "gkmRw2ZP/uU+V3b9v7CQM0CA0xs=",
			"path": "github.com/aws/aws-sdk-go/service/cognitoidentityprovider",
			"revision": "4324bc9d8865bdb3e6aa86ec7772ca1272d2750e",
			"revisionTime": "2018-08-25T00:53:30Z",
			"version": "v1.15.21",
			"versionExact": "v1.15.21"
		},
		{
			"checksumSHA1": "o9WTZk66Jlu+0UdO1wmtO3qp8ps=",
			"path": "github.com/aws/aws-sdk-go/service/configservice",
			"revision": "4324bc9d8865bdb3e6aa86ec7772ca1272d2750e",
			"revisionTime": "2018-08-25T00:53:30Z",
			"version": "v1.15.21",
			"versionExact": "v1.15.21"
		},
		{
			"checksumSHA1": "/y7nXSnR9OqMoxlIl1hFcCk5kT8=",
			"path": "github.com/aws/aws-sdk-go/service/databasemigrationservice",
			"revision": "4324bc9d8865bdb3e6aa86ec7772ca1272d2750e",
			"revisionTime": "2018-08-25T00:53:30Z",
			"version": "v1.15.21",
			"versionExact": "v1.15.21"
		},
		{
			"checksumSHA1": "TWva9VAs3zgU/FQjJkiUvY3wIXw=",
			"path": "github.com/aws/aws-sdk-go/service/dax",
			"revision": "4324bc9d8865bdb3e6aa86ec7772ca1272d2750e",
			"revisionTime": "2018-08-25T00:53:30Z",
			"version": "v1.15.21",
			"versionExact": "v1.15.21"
		},
		{
			"checksumSHA1": "LfJ0Owy9HyaulKTvDEgCdkChMG8=",
			"path": "github.com/aws/aws-sdk-go/service/devicefarm",
			"revision": "4324bc9d8865bdb3e6aa86ec7772ca1272d2750e",
			"revisionTime": "2018-08-25T00:53:30Z",
			"version": "v1.15.21",
			"versionExact": "v1.15.21"
		},
		{
			"checksumSHA1": "PBdPTvba1Ci9LrAs0VExIAWtdKQ=",
			"path": "github.com/aws/aws-sdk-go/service/directconnect",
			"revision": "4324bc9d8865bdb3e6aa86ec7772ca1272d2750e",
			"revisionTime": "2018-08-25T00:53:30Z",
			"version": "v1.15.21",
			"versionExact": "v1.15.21"
		},
		{
			"checksumSHA1": "a02+OXxnVBBBeaZpgs8dXUHj8b0=",
			"path": "github.com/aws/aws-sdk-go/service/directoryservice",
			"revision": "4324bc9d8865bdb3e6aa86ec7772ca1272d2750e",
			"revisionTime": "2018-08-25T00:53:30Z",
			"version": "v1.15.21",
			"versionExact": "v1.15.21"
		},
		{
			"checksumSHA1": "xoFqND2spsYdyoui+wKepfGQS8c=",
			"path": "github.com/aws/aws-sdk-go/service/dlm",
			"revision": "4324bc9d8865bdb3e6aa86ec7772ca1272d2750e",
			"revisionTime": "2018-08-25T00:53:30Z",
			"version": "v1.15.21",
			"versionExact": "v1.15.21"
		},
		{
			"checksumSHA1": "XRzDF1GFEnm7CWURxz8oirdEty4=",
			"path": "github.com/aws/aws-sdk-go/service/dynamodb",
			"revision": "4324bc9d8865bdb3e6aa86ec7772ca1272d2750e",
			"revisionTime": "2018-08-25T00:53:30Z",
			"version": "v1.15.21",
			"versionExact": "v1.15.21"
		},
		{
			"checksumSHA1": "QutiSGcdlnEisOq+KNZ872PAl7I=",
			"path": "github.com/aws/aws-sdk-go/service/ec2",
			"revision": "4324bc9d8865bdb3e6aa86ec7772ca1272d2750e",
			"revisionTime": "2018-08-25T00:53:30Z",
			"version": "v1.15.21",
			"versionExact": "v1.15.21"
		},
		{
			"checksumSHA1": "VD7bAh0n/UgOwRBPe5y38Ow/dHU=",
			"path": "github.com/aws/aws-sdk-go/service/ecr",
			"revision": "4324bc9d8865bdb3e6aa86ec7772ca1272d2750e",
			"revisionTime": "2018-08-25T00:53:30Z",
			"version": "v1.15.21",
			"versionExact": "v1.15.21"
		},
		{
			"checksumSHA1": "Q8RuvleYpFO1hlm/eKRbg5wG/nQ=",
			"path": "github.com/aws/aws-sdk-go/service/ecs",
			"revision": "4324bc9d8865bdb3e6aa86ec7772ca1272d2750e",
			"revisionTime": "2018-08-25T00:53:30Z",
			"version": "v1.15.21",
			"versionExact": "v1.15.21"
		},
		{
			"checksumSHA1": "NDrEwIZeUSlHgENwBzVdy0KcCCY=",
			"path": "github.com/aws/aws-sdk-go/service/efs",
			"revision": "4324bc9d8865bdb3e6aa86ec7772ca1272d2750e",
			"revisionTime": "2018-08-25T00:53:30Z",
			"version": "v1.15.21",
			"versionExact": "v1.15.21"
		},
		{
			"checksumSHA1": "5QdblYPoDtRsQ8aczXOesIKTDpc=",
			"path": "github.com/aws/aws-sdk-go/service/eks",
			"revision": "4324bc9d8865bdb3e6aa86ec7772ca1272d2750e",
			"revisionTime": "2018-08-25T00:53:30Z",
			"version": "v1.15.21",
			"versionExact": "v1.15.21"
		},
		{
			"checksumSHA1": "kvsll2DfqS1hg97xSWMIcMan5as=",
			"path": "github.com/aws/aws-sdk-go/service/elasticache",
			"revision": "4324bc9d8865bdb3e6aa86ec7772ca1272d2750e",
			"revisionTime": "2018-08-25T00:53:30Z",
			"version": "v1.15.21",
			"versionExact": "v1.15.21"
		},
		{
			"checksumSHA1": "G1BmSThB0eTjq8gSfjA+PnB9zs0=",
			"path": "github.com/aws/aws-sdk-go/service/elasticbeanstalk",
			"revision": "4324bc9d8865bdb3e6aa86ec7772ca1272d2750e",
			"revisionTime": "2018-08-25T00:53:30Z",
			"version": "v1.15.21",
			"versionExact": "v1.15.21"
		},
		{
			"checksumSHA1": "O++z0DZj/MzSNWgVfV+SYzTS/fM=",
			"path": "github.com/aws/aws-sdk-go/service/elasticsearchservice",
			"revision": "4324bc9d8865bdb3e6aa86ec7772ca1272d2750e",
			"revisionTime": "2018-08-25T00:53:30Z",
			"version": "v1.15.21",
			"versionExact": "v1.15.21"
		},
		{
			"checksumSHA1": "VFjWDQMsGpFMrNfcc//ABRpo6Ew=",
			"path": "github.com/aws/aws-sdk-go/service/elastictranscoder",
			"revision": "4324bc9d8865bdb3e6aa86ec7772ca1272d2750e",
			"revisionTime": "2018-08-25T00:53:30Z",
			"version": "v1.15.21",
			"versionExact": "v1.15.21"
		},
		{
			"checksumSHA1": "Gp+QZjtg8PCNVi9X8m2SqtFvMas=",
			"path": "github.com/aws/aws-sdk-go/service/elb",
			"revision": "4324bc9d8865bdb3e6aa86ec7772ca1272d2750e",
			"revisionTime": "2018-08-25T00:53:30Z",
			"version": "v1.15.21",
			"versionExact": "v1.15.21"
		},
		{
			"checksumSHA1": "wIiqI9GFAV2AQ32o2kEYHNyqVig=",
			"path": "github.com/aws/aws-sdk-go/service/elbv2",
			"revision": "4324bc9d8865bdb3e6aa86ec7772ca1272d2750e",
			"revisionTime": "2018-08-25T00:53:30Z",
			"version": "v1.15.21",
			"versionExact": "v1.15.21"
		},
		{
			"checksumSHA1": "oNOLs79R42Vsj/jYTYtrbyTWxcw=",
			"path": "github.com/aws/aws-sdk-go/service/emr",
			"revision": "4324bc9d8865bdb3e6aa86ec7772ca1272d2750e",
			"revisionTime": "2018-08-25T00:53:30Z",
			"version": "v1.15.21",
			"versionExact": "v1.15.21"
		},
		{
			"checksumSHA1": "3hICqVOs1WmluYMZN9fTMbDQSyM=",
			"path": "github.com/aws/aws-sdk-go/service/firehose",
			"revision": "4324bc9d8865bdb3e6aa86ec7772ca1272d2750e",
			"revisionTime": "2018-08-25T00:53:30Z",
			"version": "v1.15.21",
			"versionExact": "v1.15.21"
		},
		{
			"checksumSHA1": "tNVmAgvnURWLWibVCL7vIDYU7UM=",
			"path": "github.com/aws/aws-sdk-go/service/fms",
			"revision": "4324bc9d8865bdb3e6aa86ec7772ca1272d2750e",
			"revisionTime": "2018-08-25T00:53:30Z",
			"version": "v1.15.21",
			"versionExact": "v1.15.21"
		},
		{
			"checksumSHA1": "J1SHh0J6kX8JBD0+TQCFP+1Kij4=",
			"path": "github.com/aws/aws-sdk-go/service/gamelift",
			"revision": "4324bc9d8865bdb3e6aa86ec7772ca1272d2750e",
			"revisionTime": "2018-08-25T00:53:30Z",
			"version": "v1.15.21",
			"versionExact": "v1.15.21"
		},
		{
			"checksumSHA1": "BB3/VzUU5Rg4KgrezJ17D4kCnwA=",
			"path": "github.com/aws/aws-sdk-go/service/glacier",
			"revision": "4324bc9d8865bdb3e6aa86ec7772ca1272d2750e",
			"revisionTime": "2018-08-25T00:53:30Z",
			"version": "v1.15.21",
			"versionExact": "v1.15.21"
		},
		{
			"checksumSHA1": "A1E5569KvbsmoB9/eA0YxBYmjMI=",
			"path": "github.com/aws/aws-sdk-go/service/glue",
			"revision": "4324bc9d8865bdb3e6aa86ec7772ca1272d2750e",
			"revisionTime": "2018-08-25T00:53:30Z",
			"version": "v1.15.21",
			"versionExact": "v1.15.21"
		},
		{
			"checksumSHA1": "HNndTio5+fNOiLr23i+QZpPp8HU=",
			"path": "github.com/aws/aws-sdk-go/service/guardduty",
			"revision": "4324bc9d8865bdb3e6aa86ec7772ca1272d2750e",
			"revisionTime": "2018-08-25T00:53:30Z",
			"version": "v1.15.21",
			"versionExact": "v1.15.21"
		},
		{
			"checksumSHA1": "ae+jhUirSvN0IXPVU7X7xc+EbFE=",
			"path": "github.com/aws/aws-sdk-go/service/iam",
			"revision": "4324bc9d8865bdb3e6aa86ec7772ca1272d2750e",
			"revisionTime": "2018-08-25T00:53:30Z",
			"version": "v1.15.21",
			"versionExact": "v1.15.21"
		},
		{
			"checksumSHA1": "39yMWxFP9XB+8wWWCZX4vkNWmxU=",
			"path": "github.com/aws/aws-sdk-go/service/inspector",
			"revision": "4324bc9d8865bdb3e6aa86ec7772ca1272d2750e",
			"revisionTime": "2018-08-25T00:53:30Z",
			"version": "v1.15.21",
			"versionExact": "v1.15.21"
		},
		{
			"checksumSHA1": "L4/CAGbD5ka9byuE1EC6EDGCIxc=",
			"path": "github.com/aws/aws-sdk-go/service/iot",
			"revision": "4324bc9d8865bdb3e6aa86ec7772ca1272d2750e",
			"revisionTime": "2018-08-25T00:53:30Z",
			"version": "v1.15.21",
			"versionExact": "v1.15.21"
		},
		{
			"checksumSHA1": "q9HZ/0/lBSRKtjHXMegmcRcazPo=",
			"path": "github.com/aws/aws-sdk-go/service/kinesis",
			"revision": "4324bc9d8865bdb3e6aa86ec7772ca1272d2750e",
			"revisionTime": "2018-08-25T00:53:30Z",
			"version": "v1.15.21",
			"versionExact": "v1.15.21"
		},
		{
			"checksumSHA1": "nUdxsOW9jg+m+sWZYPu7oX9rZo8=",
			"path": "github.com/aws/aws-sdk-go/service/kinesisanalytics",
			"revision": "4324bc9d8865bdb3e6aa86ec7772ca1272d2750e",
			"revisionTime": "2018-08-25T00:53:30Z",
			"version": "v1.15.21",
			"versionExact": "v1.15.21"
		},
		{
			"checksumSHA1": "vaMnUnRVDkpHp/e4f3dFX20JblM=",
			"path": "github.com/aws/aws-sdk-go/service/kms",
			"revision": "4324bc9d8865bdb3e6aa86ec7772ca1272d2750e",
			"revisionTime": "2018-08-25T00:53:30Z",
			"version": "v1.15.21",
			"versionExact": "v1.15.21"
		},
		{
			"checksumSHA1": "K4OamITKC7PKo1eHrSl0z8Visg0=",
			"path": "github.com/aws/aws-sdk-go/service/lambda",
			"revision": "4324bc9d8865bdb3e6aa86ec7772ca1272d2750e",
			"revisionTime": "2018-08-25T00:53:30Z",
			"version": "v1.15.21",
			"versionExact": "v1.15.21"
		},
		{
			"checksumSHA1": "nMklVJilxMmhlmnnquFJB97isMk=",
			"path": "github.com/aws/aws-sdk-go/service/lexmodelbuildingservice",
			"revision": "4324bc9d8865bdb3e6aa86ec7772ca1272d2750e",
			"revisionTime": "2018-08-25T00:53:30Z",
			"version": "v1.15.21",
			"versionExact": "v1.15.21"
		},
		{
			"checksumSHA1": "tX/3xEkl13DuKNIO0v3qYseEIvI=",
			"path": "github.com/aws/aws-sdk-go/service/lightsail",
			"revision": "4324bc9d8865bdb3e6aa86ec7772ca1272d2750e",
			"revisionTime": "2018-08-25T00:53:30Z",
			"version": "v1.15.21",
			"versionExact": "v1.15.21"
		},
		{
			"checksumSHA1": "+l6bA5aVzmBXH2Isj1xZkd5RKNY=",
			"path": "github.com/aws/aws-sdk-go/service/macie",
			"revision": "4324bc9d8865bdb3e6aa86ec7772ca1272d2750e",
			"revisionTime": "2018-08-25T00:53:30Z",
			"version": "v1.15.21",
			"versionExact": "v1.15.21"
		},
		{
			"checksumSHA1": "WfsMSOC0DxRApVecptw2244Cc6w=",
			"path": "github.com/aws/aws-sdk-go/service/mediaconvert",
			"revision": "4324bc9d8865bdb3e6aa86ec7772ca1272d2750e",
			"revisionTime": "2018-08-25T00:53:30Z",
			"version": "v1.15.21",
			"versionExact": "v1.15.21"
		},
		{
			"checksumSHA1": "PE3129yEUwSvn0rg3P86Pxqnnps=",
			"path": "github.com/aws/aws-sdk-go/service/medialive",
			"revision": "4324bc9d8865bdb3e6aa86ec7772ca1272d2750e",
			"revisionTime": "2018-08-25T00:53:30Z",
			"version": "v1.15.21",
			"versionExact": "v1.15.21"
		},
		{
			"checksumSHA1": "CggySAQfK9WXsX37mRI8UqXGkJo=",
			"path": "github.com/aws/aws-sdk-go/service/mediapackage",
			"revision": "4324bc9d8865bdb3e6aa86ec7772ca1272d2750e",
			"revisionTime": "2018-08-25T00:53:30Z",
			"version": "v1.15.21",
			"versionExact": "v1.15.21"
		},
		{
			"checksumSHA1": "9NU6dJOvKvcgnl/4eUdwy4YD5ss=",
			"path": "github.com/aws/aws-sdk-go/service/mediastore",
			"revision": "4324bc9d8865bdb3e6aa86ec7772ca1272d2750e",
			"revisionTime": "2018-08-25T00:53:30Z",
			"version": "v1.15.21",
			"versionExact": "v1.15.21"
		},
		{
			"checksumSHA1": "qyIVtaN5mzPq4d7BDj9YpYtifKs=",
			"path": "github.com/aws/aws-sdk-go/service/mediastoredata",
			"revision": "4324bc9d8865bdb3e6aa86ec7772ca1272d2750e",
			"revisionTime": "2018-08-25T00:53:30Z",
			"version": "v1.15.21",
			"versionExact": "v1.15.21"
		},
		{
			"checksumSHA1": "1jKxCBvS+zKzq6p2i4BqLXYHm48=",
			"path": "github.com/aws/aws-sdk-go/service/mq",
			"revision": "4324bc9d8865bdb3e6aa86ec7772ca1272d2750e",
			"revisionTime": "2018-08-25T00:53:30Z",
			"version": "v1.15.21",
			"versionExact": "v1.15.21"
		},
		{
			"checksumSHA1": "E3i2/WM1kDE7WBOSRnDsZkwmZwI=",
			"path": "github.com/aws/aws-sdk-go/service/neptune",
			"revision": "4324bc9d8865bdb3e6aa86ec7772ca1272d2750e",
			"revisionTime": "2018-08-25T00:53:30Z",
			"version": "v1.15.21",
			"versionExact": "v1.15.21"
		},
		{
			"checksumSHA1": "x3PsW91a7fh+Q466y3WM3fdtnGg=",
			"path": "github.com/aws/aws-sdk-go/service/opsworks",
			"revision": "4324bc9d8865bdb3e6aa86ec7772ca1272d2750e",
			"revisionTime": "2018-08-25T00:53:30Z",
			"version": "v1.15.21",
			"versionExact": "v1.15.21"
		},
		{
			"checksumSHA1": "YCd2EU1DPiO0QTRZk6G1fLZAyg0=",
			"path": "github.com/aws/aws-sdk-go/service/organizations",
			"revision": "4324bc9d8865bdb3e6aa86ec7772ca1272d2750e",
			"revisionTime": "2018-08-25T00:53:30Z",
			"version": "v1.15.21",
			"versionExact": "v1.15.21"
		},
		{
			"checksumSHA1": "e5v4Cc9/0H2ngQNuvVyj2Mt0vi0=",
			"path": "github.com/aws/aws-sdk-go/service/pinpoint",
			"revision": "4324bc9d8865bdb3e6aa86ec7772ca1272d2750e",
			"revisionTime": "2018-08-25T00:53:30Z",
			"version": "v1.15.21",
			"versionExact": "v1.15.21"
		},
		{
			"checksumSHA1": "j1i1tZ94/kDvvzgpv5xqxwNvgyY=",
			"path": "github.com/aws/aws-sdk-go/service/pricing",
			"revision": "4324bc9d8865bdb3e6aa86ec7772ca1272d2750e",
			"revisionTime": "2018-08-25T00:53:30Z",
			"version": "v1.15.21",
			"versionExact": "v1.15.21"
		},
		{
			"checksumSHA1": "EvlN1OFs7c7kQEIuvkwE/yTuv8o=",
			"path": "github.com/aws/aws-sdk-go/service/rds",
			"revision": "4324bc9d8865bdb3e6aa86ec7772ca1272d2750e",
			"revisionTime": "2018-08-25T00:53:30Z",
			"version": "v1.15.21",
			"versionExact": "v1.15.21"
		},
		{
			"checksumSHA1": "N/wIyWWN2g8QcyCJQLTDoFxaoLk=",
			"path": "github.com/aws/aws-sdk-go/service/redshift",
			"revision": "4324bc9d8865bdb3e6aa86ec7772ca1272d2750e",
			"revisionTime": "2018-08-25T00:53:30Z",
			"version": "v1.15.21",
			"versionExact": "v1.15.21"
		},
		{
			"checksumSHA1": "KlM6azZ5G09MmPg+lzEizW2qaLA=",
			"path": "github.com/aws/aws-sdk-go/service/route53",
			"revision": "4324bc9d8865bdb3e6aa86ec7772ca1272d2750e",
			"revisionTime": "2018-08-25T00:53:30Z",
			"version": "v1.15.21",
			"versionExact": "v1.15.21"
		},
		{
			"checksumSHA1": "DmKatmbYsvm+MoCP01PCdQ6Y6Tk=",
			"path": "github.com/aws/aws-sdk-go/service/s3",
			"revision": "4324bc9d8865bdb3e6aa86ec7772ca1272d2750e",
			"revisionTime": "2018-08-25T00:53:30Z",
			"version": "v1.15.21",
			"versionExact": "v1.15.21"
		},
		{
			"checksumSHA1": "b6/blG8OZ6+RRIX6fuMSCeaqNsk=",
			"path": "github.com/aws/aws-sdk-go/service/sagemaker",
			"revision": "4324bc9d8865bdb3e6aa86ec7772ca1272d2750e",
			"revisionTime": "2018-08-25T00:53:30Z",
			"version": "v1.15.21",
			"versionExact": "v1.15.21"
		},
		{
			"checksumSHA1": "FkBALtXiN4PCzFnl/G2gXFFLV3E=",
			"path": "github.com/aws/aws-sdk-go/service/secretsmanager",
			"revision": "4324bc9d8865bdb3e6aa86ec7772ca1272d2750e",
			"revisionTime": "2018-08-25T00:53:30Z",
			"version": "v1.15.21",
			"versionExact": "v1.15.21"
		},
		{
			"checksumSHA1": "Y29bmjwKXcPg0d0WvZNFGdhd4+E=",
			"path": "github.com/aws/aws-sdk-go/service/serverlessapplicationrepository",
			"revision": "4324bc9d8865bdb3e6aa86ec7772ca1272d2750e",
			"revisionTime": "2018-08-25T00:53:30Z",
			"version": "v1.15.21",
			"versionExact": "v1.15.21"
		},
		{
			"checksumSHA1": "T8dOJ1jjEBdogUE03oRPRJCOY3k=",
			"path": "github.com/aws/aws-sdk-go/service/servicecatalog",
			"revision": "4324bc9d8865bdb3e6aa86ec7772ca1272d2750e",
			"revisionTime": "2018-08-25T00:53:30Z",
			"version": "v1.15.21",
			"versionExact": "v1.15.21"
		},
		{
			"checksumSHA1": "UhJ0RdPXzdMOUEBWREB5Zi9lgmY=",
			"path": "github.com/aws/aws-sdk-go/service/servicediscovery",
			"revision": "4324bc9d8865bdb3e6aa86ec7772ca1272d2750e",
			"revisionTime": "2018-08-25T00:53:30Z",
			"version": "v1.15.21",
			"versionExact": "v1.15.21"
		},
		{
			"checksumSHA1": "0vtFXRYnhlCCq8/zPv1O1YWIoSg=",
			"path": "github.com/aws/aws-sdk-go/service/ses",
			"revision": "4324bc9d8865bdb3e6aa86ec7772ca1272d2750e",
			"revisionTime": "2018-08-25T00:53:30Z",
			"version": "v1.15.21",
			"versionExact": "v1.15.21"
		},
		{
			"checksumSHA1": "1rJbvLXRsCzWhTihruRq/i0Zawg=",
			"path": "github.com/aws/aws-sdk-go/service/sfn",
			"revision": "4324bc9d8865bdb3e6aa86ec7772ca1272d2750e",
			"revisionTime": "2018-08-25T00:53:30Z",
			"version": "v1.15.21",
			"versionExact": "v1.15.21"
		},
		{
			"checksumSHA1": "hliWYTmov/HswyMpYq93zJtdkk0=",
			"path": "github.com/aws/aws-sdk-go/service/simpledb",
			"revision": "4324bc9d8865bdb3e6aa86ec7772ca1272d2750e",
			"revisionTime": "2018-08-25T00:53:30Z",
			"version": "v1.15.21",
			"versionExact": "v1.15.21"
		},
		{
			"checksumSHA1": "bW9FW0Qe3VURaSoY305kA/wCFrM=",
			"path": "github.com/aws/aws-sdk-go/service/sns",
			"revision": "4324bc9d8865bdb3e6aa86ec7772ca1272d2750e",
			"revisionTime": "2018-08-25T00:53:30Z",
			"version": "v1.15.21",
			"versionExact": "v1.15.21"
		},
		{
			"checksumSHA1": "ECIZck5xhocpUl8GeUAdeSnCgvg=",
			"path": "github.com/aws/aws-sdk-go/service/sqs",
			"revision": "4324bc9d8865bdb3e6aa86ec7772ca1272d2750e",
			"revisionTime": "2018-08-25T00:53:30Z",
			"version": "v1.15.21",
			"versionExact": "v1.15.21"
		},
		{
			"checksumSHA1": "307CISQxMTTnatZ//6/p8obzeGs=",
			"path": "github.com/aws/aws-sdk-go/service/ssm",
			"revision": "4324bc9d8865bdb3e6aa86ec7772ca1272d2750e",
			"revisionTime": "2018-08-25T00:53:30Z",
			"version": "v1.15.21",
			"versionExact": "v1.15.21"
		},
		{
			"checksumSHA1": "TeuakooizAybzyMQyTXllUyhfBg=",
			"path": "github.com/aws/aws-sdk-go/service/storagegateway",
			"revision": "4324bc9d8865bdb3e6aa86ec7772ca1272d2750e",
			"revisionTime": "2018-08-25T00:53:30Z",
			"version": "v1.15.21",
			"versionExact": "v1.15.21"
		},
		{
			"checksumSHA1": "UhIVLDgQc19wjrPj8pP7Fu2UwWc=",
			"path": "github.com/aws/aws-sdk-go/service/sts",
			"revision": "4324bc9d8865bdb3e6aa86ec7772ca1272d2750e",
			"revisionTime": "2018-08-25T00:53:30Z",
			"version": "v1.15.21",
			"versionExact": "v1.15.21"
		},
		{
			"checksumSHA1": "zSqEhiGtEK6ll3f1Rlf2tuDKQA8=",
			"path": "github.com/aws/aws-sdk-go/service/swf",
			"revision": "4324bc9d8865bdb3e6aa86ec7772ca1272d2750e",
			"revisionTime": "2018-08-25T00:53:30Z",
			"version": "v1.15.21",
			"versionExact": "v1.15.21"
		},
		{
			"checksumSHA1": "H8Pa7irZ9gpuYGJk3uMK59gxGTs=",
			"path": "github.com/aws/aws-sdk-go/service/waf",
			"revision": "4324bc9d8865bdb3e6aa86ec7772ca1272d2750e",
			"revisionTime": "2018-08-25T00:53:30Z",
			"version": "v1.15.21",
			"versionExact": "v1.15.21"
		},
		{
			"checksumSHA1": "uRMuwxPD/AlpvFpKppgAYzvlC0A=",
			"path": "github.com/aws/aws-sdk-go/service/wafregional",
			"revision": "4324bc9d8865bdb3e6aa86ec7772ca1272d2750e",
			"revisionTime": "2018-08-25T00:53:30Z",
			"version": "v1.15.21",
			"versionExact": "v1.15.21"
		},
		{
			"checksumSHA1": "oe8l2ibuhzz7fWM3f64cWnHwFy8=",
			"path": "github.com/aws/aws-sdk-go/service/workspaces",
			"revision": "4324bc9d8865bdb3e6aa86ec7772ca1272d2750e",
			"revisionTime": "2018-08-25T00:53:30Z",
			"version": "v1.15.21",
			"versionExact": "v1.15.21"
		},
		{
			"checksumSHA1": "yBBHqv7DvZNsZdF00SO8PbEQAKU=",
			"path": "github.com/beevik/etree",
			"revision": "9d7e8feddccb4ed1b8afb54e368bd323d2ff652c",
			"revisionTime": "2018-05-06T21:45:57Z",
			"version": "v1.0.1",
			"versionExact": "v1.0.1"
		},
		{
			"checksumSHA1": "nqw2Qn5xUklssHTubS5HDvEL9L4=",
			"path": "github.com/bgentry/go-netrc/netrc",
			"revision": "9fd32a8b3d3d3f9d43c341bfe098430e07609480",
			"revisionTime": "2014-04-22T17:41:19Z"
		},
		{
			"checksumSHA1": "oTmBS67uxM6OXB/+OJUAG9LK4jw=",
			"path": "github.com/bgentry/speakeasy",
			"revision": "4aabc24848ce5fd31929f7d1e4ea74d3709c14cd",
			"revisionTime": "2017-04-17T20:07:03Z"
		},
		{
			"checksumSHA1": "OT4XN9z5k69e2RsMSpwW74B+yk4=",
			"path": "github.com/blang/semver",
			"revision": "2ee87856327ba09384cabd113bc6b5d174e9ec0f",
			"revisionTime": "2017-07-27T06:48:18Z",
			"version": "v3.5.1",
			"versionExact": "v3.5.1"
		},
		{
			"checksumSHA1": "dvabztWVQX8f6oMLRyv4dLH+TGY=",
			"path": "github.com/davecgh/go-spew/spew",
			"revision": "346938d642f2ec3594ed81d874461961cd0faa76",
			"revisionTime": "2016-10-29T20:57:26Z"
		},
		{
<<<<<<< HEAD
			"checksumSHA1": "BCv50o5pDkoSG3vYKOSai1Z8p3w=",
			"path": "github.com/fsouza/go-dockerclient",
			"revision": "1d4f4ae73768d3ca16a6fb964694f58dc5eba601",
			"revisionTime": "2016-04-27T17:25:47Z",
			"tree": true
		},
		{
			"checksumSHA1": "VvZKmbuBN1QAG699KduTdmSPwA4=",
=======
			"checksumSHA1": "1K+xrZ1PBez190iGt5OnMtGdih4=",
			"comment": "v1.8.6",
>>>>>>> 2c7889bf
			"path": "github.com/go-ini/ini",
			"revision": "300e940a926eb277d3901b20bdfcc54928ad3642",
			"revisionTime": "2017-03-13T04:11:30Z",
			"version": "v1.25.4",
			"versionExact": "v1.25.4"
		},
		{
			"checksumSHA1": "yqF125xVSkmfLpIVGrLlfE05IUk=",
			"path": "github.com/golang/protobuf/proto",
			"revision": "1e59b77b52bf8e4b449a57e6f79f21226d571845",
			"revisionTime": "2017-11-13T18:07:20Z"
		},
		{
			"checksumSHA1": "VfkiItDBFFkZluaAMAzJipDXNBY=",
			"path": "github.com/golang/protobuf/ptypes",
			"revision": "1e59b77b52bf8e4b449a57e6f79f21226d571845",
			"revisionTime": "2017-11-13T18:07:20Z"
		},
		{
			"checksumSHA1": "UB9scpDxeFjQe5tEthuR4zCLRu4=",
			"path": "github.com/golang/protobuf/ptypes/any",
			"revision": "1e59b77b52bf8e4b449a57e6f79f21226d571845",
			"revisionTime": "2017-11-13T18:07:20Z"
		},
		{
			"checksumSHA1": "hUjAj0dheFVDl84BAnSWj9qy2iY=",
			"path": "github.com/golang/protobuf/ptypes/duration",
			"revision": "1e59b77b52bf8e4b449a57e6f79f21226d571845",
			"revisionTime": "2017-11-13T18:07:20Z"
		},
		{
			"checksumSHA1": "O2ItP5rmfrgxPufhjJXbFlXuyL8=",
			"path": "github.com/golang/protobuf/ptypes/timestamp",
			"revision": "1e59b77b52bf8e4b449a57e6f79f21226d571845",
			"revisionTime": "2017-11-13T18:07:20Z"
		},
		{
			"checksumSHA1": "h1d2lPZf6j2dW/mIqVnd1RdykDo=",
			"path": "github.com/golang/snappy",
			"revision": "2e65f85255dbc3072edf28d6b5b8efc472979f5a",
			"revisionTime": "2018-05-18T05:39:59Z"
		},
		{
			"checksumSHA1": "cdOCt0Yb+hdErz8NAQqayxPmRsY=",
			"path": "github.com/hashicorp/errwrap",
			"revision": "7554cd9344cec97297fa6649b055a8c98c2a1e55"
		},
		{
			"checksumSHA1": "b8F628srIitj5p7Y130xc9k0QWs=",
			"path": "github.com/hashicorp/go-cleanhttp",
			"revision": "3573b8b52aa7b37b9358d966a898feb387f62437",
			"revisionTime": "2017-02-11T01:34:15Z"
		},
		{
			"checksumSHA1": "fvjFEz5PBN1m9ALWf9UuLgTFWLg=",
			"path": "github.com/hashicorp/go-getter",
			"revision": "90bb99a48d86cf1d327cee9968f7428f90ba13c1",
			"revisionTime": "2018-03-27T01:01:14Z"
		},
		{
			"checksumSHA1": "9J+kDr29yDrwsdu2ULzewmqGjpA=",
			"path": "github.com/hashicorp/go-getter/helper/url",
			"revision": "90bb99a48d86cf1d327cee9968f7428f90ba13c1",
			"revisionTime": "2018-03-27T01:01:14Z"
		},
		{
			"checksumSHA1": "AA0aYmdg4pb5gPCUSXg8iPzxLag=",
			"path": "github.com/hashicorp/go-hclog",
			"revision": "ca137eb4b4389c9bc6f1a6d887f056bf16c00510",
			"revisionTime": "2017-10-05T15:17:51Z"
		},
		{
			"checksumSHA1": "K395EgrkkWtEFyuAv3WvPF95WN8=",
			"path": "github.com/hashicorp/go-multierror",
			"revision": "3d5d8f294aa03d8e98859feac328afbdf1ae0703",
			"revisionTime": "2018-07-17T15:01:48Z"
		},
		{
			"checksumSHA1": "R6me0jVmcT/OPo80Fe0qo5fRwHc=",
			"path": "github.com/hashicorp/go-plugin",
			"revision": "a5174f84d7f8ff00fb07ab4ef1f380d32eee0e63",
			"revisionTime": "2017-08-16T15:18:19Z"
		},
		{
			"checksumSHA1": "CduvzBFfTv77nhjtXPGdIjQQLMI=",
			"path": "github.com/hashicorp/go-safetemp",
			"revision": "b1a1dbde6fdc11e3ae79efd9039009e22d4ae240",
			"revisionTime": "2018-03-26T21:11:50Z"
		},
		{
			"checksumSHA1": "85XUnluYJL7F55ptcwdmN8eSOsk=",
			"path": "github.com/hashicorp/go-uuid",
			"revision": "36289988d83ca270bc07c234c36f364b0dd9c9a7"
		},
		{
			"checksumSHA1": "EcZfls6vcqjasWV/nBlu+C+EFmc=",
			"path": "github.com/hashicorp/go-version",
			"revision": "e96d3840402619007766590ecea8dd7af1292276",
			"revisionTime": "2016-10-31T18:26:05Z"
		},
		{
			"checksumSHA1": "o3XZZdOnSnwQSpYw215QV75ZDeI=",
			"path": "github.com/hashicorp/hcl",
			"revision": "a4b07c25de5ff55ad3b8936cea69a79a3d95a855",
			"revisionTime": "2017-05-04T19:02:34Z"
		},
		{
			"checksumSHA1": "XQmjDva9JCGGkIecOgwtBEMCJhU=",
			"path": "github.com/hashicorp/hcl/hcl/ast",
			"revision": "a4b07c25de5ff55ad3b8936cea69a79a3d95a855",
			"revisionTime": "2017-05-04T19:02:34Z"
		},
		{
			"checksumSHA1": "teokXoyRXEJ0vZHOWBD11l5YFNI=",
			"path": "github.com/hashicorp/hcl/hcl/parser",
			"revision": "a4b07c25de5ff55ad3b8936cea69a79a3d95a855",
			"revisionTime": "2017-05-04T19:02:34Z"
		},
		{
			"checksumSHA1": "z6wdP4mRw4GVjShkNHDaOWkbxS0=",
			"path": "github.com/hashicorp/hcl/hcl/scanner",
			"revision": "a4b07c25de5ff55ad3b8936cea69a79a3d95a855",
			"revisionTime": "2017-05-04T19:02:34Z"
		},
		{
			"checksumSHA1": "oS3SCN9Wd6D8/LG0Yx1fu84a7gI=",
			"path": "github.com/hashicorp/hcl/hcl/strconv",
			"revision": "a4b07c25de5ff55ad3b8936cea69a79a3d95a855",
			"revisionTime": "2017-05-04T19:02:34Z"
		},
		{
			"checksumSHA1": "c6yprzj06ASwCo18TtbbNNBHljA=",
			"path": "github.com/hashicorp/hcl/hcl/token",
			"revision": "a4b07c25de5ff55ad3b8936cea69a79a3d95a855",
			"revisionTime": "2017-05-04T19:02:34Z"
		},
		{
			"checksumSHA1": "PwlfXt7mFS8UYzWxOK5DOq0yxS0=",
			"path": "github.com/hashicorp/hcl/json/parser",
			"revision": "a4b07c25de5ff55ad3b8936cea69a79a3d95a855",
			"revisionTime": "2017-05-04T19:02:34Z"
		},
		{
			"checksumSHA1": "YdvFsNOMSWMLnY6fcliWQa0O5Fw=",
			"path": "github.com/hashicorp/hcl/json/scanner",
			"revision": "a4b07c25de5ff55ad3b8936cea69a79a3d95a855",
			"revisionTime": "2017-05-04T19:02:34Z"
		},
		{
			"checksumSHA1": "fNlXQCQEnb+B3k5UDL/r15xtSJY=",
			"path": "github.com/hashicorp/hcl/json/token",
			"revision": "a4b07c25de5ff55ad3b8936cea69a79a3d95a855",
			"revisionTime": "2017-05-04T19:02:34Z"
		},
		{
			"checksumSHA1": "6kxMiZSmgazD/CZgmnEeEMJSAOM=",
			"path": "github.com/hashicorp/hcl2/gohcl",
			"revision": "44bad6dbf5490f5da17ec991e664df3d017b706f",
			"revisionTime": "2017-10-03T23:27:34Z"
		},
		{
			"checksumSHA1": "TsNlThzf92FMwcnM4Fc0mArHroU=",
			"path": "github.com/hashicorp/hcl2/hcl",
			"revision": "44bad6dbf5490f5da17ec991e664df3d017b706f",
			"revisionTime": "2017-10-03T23:27:34Z"
		},
		{
			"checksumSHA1": "+Dv8V2cfl7Vy6rUklhXj5Cli8aU=",
			"path": "github.com/hashicorp/hcl2/hcl/hclsyntax",
			"revision": "44bad6dbf5490f5da17ec991e664df3d017b706f",
			"revisionTime": "2017-10-03T23:27:34Z"
		},
		{
			"checksumSHA1": "GAArMzjaoFNPa7HFnhjZmaeBZII=",
			"path": "github.com/hashicorp/hcl2/hcl/json",
			"revision": "44bad6dbf5490f5da17ec991e664df3d017b706f",
			"revisionTime": "2017-10-03T23:27:34Z"
		},
		{
			"checksumSHA1": "u6YPoPz3GflgHb1dN1YN8nCWAXY=",
			"path": "github.com/hashicorp/hcl2/hcldec",
			"revision": "44bad6dbf5490f5da17ec991e664df3d017b706f",
			"revisionTime": "2017-10-03T23:27:34Z"
		},
		{
			"checksumSHA1": "IzmftuG99BqNhbFGhxZaGwtiMtM=",
			"path": "github.com/hashicorp/hcl2/hclparse",
			"revision": "44bad6dbf5490f5da17ec991e664df3d017b706f",
			"revisionTime": "2017-10-03T23:27:34Z"
		},
		{
			"checksumSHA1": "M09yxoBoCEtG7EcHR8aEWLzMMJc=",
			"path": "github.com/hashicorp/hil",
			"revision": "fac2259da677551de1fb92b844c4d020a38d8468",
			"revisionTime": "2017-05-12T21:33:05Z"
		},
		{
			"checksumSHA1": "0S0KeBcfqVFYBPeZkuJ4fhQ5mCA=",
			"path": "github.com/hashicorp/hil/ast",
			"revision": "fac2259da677551de1fb92b844c4d020a38d8468",
			"revisionTime": "2017-05-12T21:33:05Z"
		},
		{
			"checksumSHA1": "P5PZ3k7SmqWmxgJ8Q0gLzeNpGhE=",
			"path": "github.com/hashicorp/hil/parser",
			"revision": "fac2259da677551de1fb92b844c4d020a38d8468",
			"revisionTime": "2017-05-12T21:33:05Z"
		},
		{
			"checksumSHA1": "DC1k5kOua4oFqmo+JRt0YzfP44o=",
			"path": "github.com/hashicorp/hil/scanner",
			"revision": "fac2259da677551de1fb92b844c4d020a38d8468",
			"revisionTime": "2017-05-12T21:33:05Z"
		},
		{
			"checksumSHA1": "vt+P9D2yWDO3gdvdgCzwqunlhxU=",
			"path": "github.com/hashicorp/logutils",
			"revision": "0dc08b1671f34c4250ce212759ebd880f743d883",
			"revisionTime": "2015-06-09T07:04:31Z"
		},
		{
			"checksumSHA1": "MpMvoeVDNxeoOQTI+hUxt+0bHdY=",
			"path": "github.com/hashicorp/terraform/config",
			"revision": "bb37637a139151be0ff9bf00c85c448538e5b3d2",
			"revisionTime": "2018-08-10T18:32:07Z"
		},
		{
			"checksumSHA1": "WzQP2WfiCYlaALKZVqEFsxZsG1o=",
			"path": "github.com/hashicorp/terraform/config/configschema",
			"revision": "bb37637a139151be0ff9bf00c85c448538e5b3d2",
			"revisionTime": "2018-08-10T18:32:07Z"
		},
		{
			"checksumSHA1": "3V7300kyZF+AGy/cOKV0+P6M3LY=",
			"path": "github.com/hashicorp/terraform/config/hcl2shim",
			"revision": "bb37637a139151be0ff9bf00c85c448538e5b3d2",
			"revisionTime": "2018-08-10T18:32:07Z"
		},
		{
			"checksumSHA1": "/5UEeukyNbbP/j80Jht10AZ+Law=",
			"path": "github.com/hashicorp/terraform/config/module",
			"revision": "bb37637a139151be0ff9bf00c85c448538e5b3d2",
			"revisionTime": "2018-08-10T18:32:07Z"
		},
		{
			"checksumSHA1": "mPbjVPD2enEey45bP4M83W2AxlY=",
			"path": "github.com/hashicorp/terraform/dag",
			"revision": "bb37637a139151be0ff9bf00c85c448538e5b3d2",
			"revisionTime": "2018-08-10T18:32:07Z"
		},
		{
			"checksumSHA1": "P8gNPDuOzmiK4Lz9xG7OBy4Rlm8=",
			"path": "github.com/hashicorp/terraform/flatmap",
			"revision": "bb37637a139151be0ff9bf00c85c448538e5b3d2",
			"revisionTime": "2018-08-10T18:32:07Z"
		},
		{
			"checksumSHA1": "zx5DLo5aV0xDqxGTzSibXg7HHAA=",
			"path": "github.com/hashicorp/terraform/helper/acctest",
			"revision": "bb37637a139151be0ff9bf00c85c448538e5b3d2",
			"revisionTime": "2018-08-10T18:32:07Z"
		},
		{
			"checksumSHA1": "uT6Q9RdSRAkDjyUgQlJ2XKJRab4=",
			"path": "github.com/hashicorp/terraform/helper/config",
			"revision": "bb37637a139151be0ff9bf00c85c448538e5b3d2",
			"revisionTime": "2018-08-10T18:32:07Z"
		},
		{
			"checksumSHA1": "qVmQPoZmJ2w2OnaxIheWfuwun6g=",
			"path": "github.com/hashicorp/terraform/helper/customdiff",
			"revision": "bb37637a139151be0ff9bf00c85c448538e5b3d2",
			"revisionTime": "2018-08-10T18:32:07Z"
		},
		{
			"checksumSHA1": "FH5eOEHfHgdxPC/JnfmCeSBk66U=",
			"path": "github.com/hashicorp/terraform/helper/encryption",
			"revision": "bb37637a139151be0ff9bf00c85c448538e5b3d2",
			"revisionTime": "2018-08-10T18:32:07Z"
		},
		{
			"checksumSHA1": "KNvbU1r5jv0CBeQLnEtDoL3dRtc=",
			"path": "github.com/hashicorp/terraform/helper/hashcode",
			"revision": "bb37637a139151be0ff9bf00c85c448538e5b3d2",
			"revisionTime": "2018-08-10T18:32:07Z"
		},
		{
			"checksumSHA1": "B267stWNQd0/pBTXHfI/tJsxzfc=",
			"path": "github.com/hashicorp/terraform/helper/hilmapstructure",
			"revision": "bb37637a139151be0ff9bf00c85c448538e5b3d2",
			"revisionTime": "2018-08-10T18:32:07Z"
		},
		{
			"checksumSHA1": "BAXV9ruAyno3aFgwYI2/wWzB2Gc=",
			"path": "github.com/hashicorp/terraform/helper/logging",
			"revision": "bb37637a139151be0ff9bf00c85c448538e5b3d2",
			"revisionTime": "2018-08-10T18:32:07Z"
		},
		{
			"checksumSHA1": "twkFd4x71kBnDfrdqO5nhs8dMOY=",
			"path": "github.com/hashicorp/terraform/helper/mutexkv",
			"revision": "bb37637a139151be0ff9bf00c85c448538e5b3d2",
			"revisionTime": "2018-08-10T18:32:07Z"
		},
		{
			"checksumSHA1": "ImyqbHM/xe3eAT2moIjLI8ksuks=",
			"path": "github.com/hashicorp/terraform/helper/pathorcontents",
			"revision": "bb37637a139151be0ff9bf00c85c448538e5b3d2",
			"revisionTime": "2018-08-10T18:32:07Z"
		},
		{
			"checksumSHA1": "3ml5nA9mNVoK30lE2W0DxQIPWiw=",
			"path": "github.com/hashicorp/terraform/helper/resource",
			"revision": "bb37637a139151be0ff9bf00c85c448538e5b3d2",
			"revisionTime": "2018-08-10T18:32:07Z"
		},
		{
			"checksumSHA1": "zA2C6Pg+7DII0K3M0g49R/nRLvc=",
			"path": "github.com/hashicorp/terraform/helper/schema",
			"revision": "bb37637a139151be0ff9bf00c85c448538e5b3d2",
			"revisionTime": "2018-08-10T18:32:07Z"
		},
		{
			"checksumSHA1": "Fzbv+N7hFXOtrR6E7ZcHT3jEE9s=",
			"path": "github.com/hashicorp/terraform/helper/structure",
			"revision": "bb37637a139151be0ff9bf00c85c448538e5b3d2",
			"revisionTime": "2018-08-10T18:32:07Z"
		},
		{
			"checksumSHA1": "nEC56vB6M60BJtGPe+N9rziHqLg=",
			"path": "github.com/hashicorp/terraform/helper/validation",
			"revision": "bb37637a139151be0ff9bf00c85c448538e5b3d2",
			"revisionTime": "2018-08-10T18:32:07Z"
		},
		{
			"checksumSHA1": "kD1ayilNruf2cES1LDfNZjYRscQ=",
			"path": "github.com/hashicorp/terraform/httpclient",
			"revision": "bb37637a139151be0ff9bf00c85c448538e5b3d2",
			"revisionTime": "2018-08-10T18:32:07Z"
		},
		{
			"checksumSHA1": "yFWmdS6yEJZpRJzUqd/mULqCYGk=",
			"path": "github.com/hashicorp/terraform/moduledeps",
			"revision": "bb37637a139151be0ff9bf00c85c448538e5b3d2",
			"revisionTime": "2018-08-10T18:32:07Z"
		},
		{
			"checksumSHA1": "DqaoG++NXRCfvH/OloneLWrM+3k=",
			"path": "github.com/hashicorp/terraform/plugin",
			"revision": "bb37637a139151be0ff9bf00c85c448538e5b3d2",
			"revisionTime": "2018-08-10T18:32:07Z"
		},
		{
			"checksumSHA1": "tx5xrdiUWdAHqoRV5aEfALgT1aU=",
			"path": "github.com/hashicorp/terraform/plugin/discovery",
			"revision": "bb37637a139151be0ff9bf00c85c448538e5b3d2",
			"revisionTime": "2018-08-10T18:32:07Z"
		},
		{
			"checksumSHA1": "dD3uZ27A7V6r2ZcXabXbUwOxD2E=",
			"path": "github.com/hashicorp/terraform/registry",
			"revision": "bb37637a139151be0ff9bf00c85c448538e5b3d2",
			"revisionTime": "2018-08-10T18:32:07Z"
		},
		{
			"checksumSHA1": "cR87P4V5aiEfvF+1qoBi2JQyQS4=",
			"path": "github.com/hashicorp/terraform/registry/regsrc",
			"revision": "bb37637a139151be0ff9bf00c85c448538e5b3d2",
			"revisionTime": "2018-08-10T18:32:07Z"
		},
		{
			"checksumSHA1": "y9IXgIJQq9XNy1zIYUV2Kc0KsnA=",
			"path": "github.com/hashicorp/terraform/registry/response",
			"revision": "bb37637a139151be0ff9bf00c85c448538e5b3d2",
			"revisionTime": "2018-08-10T18:32:07Z"
		},
		{
			"checksumSHA1": "VXlzRRDVOqeMvnnrbUcR9H64OA4=",
			"path": "github.com/hashicorp/terraform/svchost",
			"revision": "bb37637a139151be0ff9bf00c85c448538e5b3d2",
			"revisionTime": "2018-08-10T18:32:07Z"
		},
		{
			"checksumSHA1": "o6CMncmy6Q2F+r13sEOeT6R9GF8=",
			"path": "github.com/hashicorp/terraform/svchost/auth",
			"revision": "bb37637a139151be0ff9bf00c85c448538e5b3d2",
			"revisionTime": "2018-08-10T18:32:07Z"
		},
		{
			"checksumSHA1": "uEzjKyPvbd8k5VGdgn4b/2rDDi0=",
			"path": "github.com/hashicorp/terraform/svchost/disco",
			"revision": "bb37637a139151be0ff9bf00c85c448538e5b3d2",
			"revisionTime": "2018-08-10T18:32:07Z"
		},
		{
			"checksumSHA1": "lHCKONqlaHsn5cEaYltad7dvRq8=",
			"path": "github.com/hashicorp/terraform/terraform",
			"revision": "bb37637a139151be0ff9bf00c85c448538e5b3d2",
			"revisionTime": "2018-08-10T18:32:07Z"
		},
		{
			"checksumSHA1": "+K+oz9mMTmQMxIA3KVkGRfjvm9I=",
			"path": "github.com/hashicorp/terraform/tfdiags",
			"revision": "bb37637a139151be0ff9bf00c85c448538e5b3d2",
			"revisionTime": "2018-08-10T18:32:07Z"
		},
		{
			"checksumSHA1": "2kPtmuGH9jc0RB/0VkS64UYa1l0=",
			"path": "github.com/hashicorp/terraform/version",
			"revision": "bb37637a139151be0ff9bf00c85c448538e5b3d2",
			"revisionTime": "2018-08-10T18:32:07Z"
		},
		{
			"checksumSHA1": "bSdPFOHaTwEvM4PIvn0PZfn75jM=",
			"path": "github.com/hashicorp/vault/helper/compressutil",
			"revision": "e21712a687889de1125e0a12a980420b1a4f72d3",
			"revisionTime": "2018-07-25T14:15:52Z",
			"version": "v0.10.4",
			"versionExact": "v0.10.4"
		},
		{
			"checksumSHA1": "POgkM3GrjRFw6H3sw95YNEs552A=",
			"path": "github.com/hashicorp/vault/helper/jsonutil",
			"revision": "e21712a687889de1125e0a12a980420b1a4f72d3",
			"revisionTime": "2018-07-25T14:15:52Z",
			"version": "v0.10.4",
			"versionExact": "v0.10.4"
		},
		{
			"checksumSHA1": "EPOFuDrCcLPwHZNgaCve5N7i2wU=",
			"path": "github.com/hashicorp/vault/helper/pgpkeys",
			"revision": "e21712a687889de1125e0a12a980420b1a4f72d3",
			"revisionTime": "2018-07-25T14:15:52Z",
			"version": "v0.10.4",
			"versionExact": "v0.10.4"
		},
		{
			"checksumSHA1": "ZhK6IO2XN81Y+3RAjTcVm1Ic7oU=",
			"path": "github.com/hashicorp/yamux",
			"revision": "d1caa6c97c9fc1cc9e83bbe34d0603f9ff0ce8bd",
			"revisionTime": "2016-07-20T23:31:40Z"
		},
		{
			"checksumSHA1": "77PKgZO4nQy8w8CKOQAc9/vrAmo=",
			"path": "github.com/jen20/awspolicyequivalence",
			"revision": "9fbcaca9f9f868b9560463d0790aae33b2322945",
			"revisionTime": "2018-03-16T12:05:52Z"
		},
		{
			"checksumSHA1": "0ZrwvB6KoGPj2PoDNSEJwxQ6Mog=",
			"comment": "0.2.2-2-gc01cf91",
			"path": "github.com/jmespath/go-jmespath",
			"revision": "bd40a432e4c76585ef6b72d3fd96fb9b6dc7b68d",
			"revisionTime": "2016-08-03T19:07:31Z"
		},
		{
			"checksumSHA1": "VJk3rOWfxEV9Ilig5lgzH1qg8Ss=",
			"path": "github.com/keybase/go-crypto/brainpool",
			"revision": "93f5b35093ba15e0f86e412cc5c767d5c10c15fd",
			"revisionTime": "2016-10-04T15:35:44Z"
		},
		{
			"checksumSHA1": "rnRjEJs5luF+DIXp2J6LFcQk8Gg=",
			"path": "github.com/keybase/go-crypto/cast5",
			"revision": "93f5b35093ba15e0f86e412cc5c767d5c10c15fd",
			"revisionTime": "2016-10-04T15:35:44Z"
		},
		{
			"checksumSHA1": "RKwVWtzsYFaWX8gw0/LVrDGt2uw=",
			"path": "github.com/keybase/go-crypto/openpgp",
			"revision": "93f5b35093ba15e0f86e412cc5c767d5c10c15fd",
			"revisionTime": "2016-10-04T15:35:44Z"
		},
		{
			"checksumSHA1": "y61I7+hCekP1Rk0qxgUQ+iozXak=",
			"path": "github.com/keybase/go-crypto/openpgp/armor",
			"revision": "93f5b35093ba15e0f86e412cc5c767d5c10c15fd",
			"revisionTime": "2016-10-04T15:35:44Z"
		},
		{
			"checksumSHA1": "uxXG9IC/XF8jwwvZUbW65+x8/+M=",
			"path": "github.com/keybase/go-crypto/openpgp/elgamal",
			"revision": "93f5b35093ba15e0f86e412cc5c767d5c10c15fd",
			"revisionTime": "2016-10-04T15:35:44Z"
		},
		{
			"checksumSHA1": "EyUf82Yknzc75m8RcA21CNQINw0=",
			"path": "github.com/keybase/go-crypto/openpgp/errors",
			"revision": "93f5b35093ba15e0f86e412cc5c767d5c10c15fd",
			"revisionTime": "2016-10-04T15:35:44Z"
		},
		{
			"checksumSHA1": "8JashgD7DyCk3ZIzk69PGmbwbFs=",
			"path": "github.com/keybase/go-crypto/openpgp/packet",
			"revision": "93f5b35093ba15e0f86e412cc5c767d5c10c15fd",
			"revisionTime": "2016-10-04T15:35:44Z"
		},
		{
			"checksumSHA1": "BGDxg1Xtsz0DSPzdQGJLLQqfYc8=",
			"path": "github.com/keybase/go-crypto/openpgp/s2k",
			"revision": "93f5b35093ba15e0f86e412cc5c767d5c10c15fd",
			"revisionTime": "2016-10-04T15:35:44Z"
		},
		{
			"checksumSHA1": "rE3pp7b3gfcmBregzpIvN5IdFhY=",
			"path": "github.com/keybase/go-crypto/rsa",
			"revision": "93f5b35093ba15e0f86e412cc5c767d5c10c15fd",
			"revisionTime": "2016-10-04T15:35:44Z"
		},
		{
			"checksumSHA1": "trzmsZQDCc13zk/6qANox7Z/KCg=",
			"path": "github.com/mattn/go-isatty",
			"revision": "fc9e8d8ef48496124e79ae0df75490096eccf6fe",
			"revisionTime": "2017-03-22T23:44:13Z"
		},
		{
			"checksumSHA1": "jXakiCRizt6jtyeGh+DeuA76Bh0=",
			"path": "github.com/mitchellh/cli",
			"revision": "8a539dbef410aa4191e0bcc7a6246c104b313009",
			"revisionTime": "2017-08-03T04:29:10Z"
		},
		{
			"checksumSHA1": "+p4JY4wmFQAppCdlrJ8Kxybmht8=",
			"path": "github.com/mitchellh/copystructure",
			"revision": "d23ffcb85de31694d6ccaa23ccb4a03e55c1303f",
			"revisionTime": "2017-05-25T01:39:02Z"
		},
		{
			"checksumSHA1": "Li0PaRmaVBdibS/zs8myzc07L6o=",
			"path": "github.com/mitchellh/go-homedir",
			"revision": "58046073cbffe2f25d425fe1331102f55cf719de",
			"revisionTime": "2018-08-01T23:32:06Z"
		},
		{
			"checksumSHA1": "bDdhmDk8q6utWrccBhEOa6IoGkE=",
			"path": "github.com/mitchellh/go-testing-interface",
			"revision": "a61a99592b77c9ba629d254a693acffaeb4b7e28",
			"revisionTime": "2017-10-04T22:19:16Z"
		},
		{
			"checksumSHA1": "L3leymg2RT8hFl5uL+5KP/LpBkg=",
			"path": "github.com/mitchellh/go-wordwrap",
			"revision": "ad45545899c7b13c020ea92b2072220eefad42b8",
			"revisionTime": "2015-03-14T17:03:34Z"
		},
		{
			"checksumSHA1": "xyoJKalfQwTUN1qzZGQKWYAwl0A=",
			"path": "github.com/mitchellh/hashstructure",
			"revision": "6b17d669fac5e2f71c16658d781ec3fdd3802b69"
		},
		{
			"checksumSHA1": "MlX15lJuV8DYARX5RJY8rqrSEWQ=",
			"path": "github.com/mitchellh/mapstructure",
			"revision": "53818660ed4955e899c0bcafa97299a388bd7c8e",
			"revisionTime": "2017-03-07T20:11:23Z"
		},
		{
			"checksumSHA1": "AMU63CNOg4XmIhVR/S/Xttt1/f0=",
			"path": "github.com/mitchellh/reflectwalk",
			"revision": "63d60e9d0dbc60cf9164e6510889b0db6683d98c",
			"revisionTime": "2017-07-26T20:21:17Z"
		},
		{
			"checksumSHA1": "6OEUkwOM0qgI6YxR+BDEn6YMvpU=",
			"path": "github.com/posener/complete",
			"revision": "f4461a52b6329c11190f11fe3384ec8aa964e21c",
			"revisionTime": "2017-07-30T19:30:24Z"
		},
		{
			"checksumSHA1": "NB7uVS0/BJDmNu68vPAlbrq4TME=",
			"path": "github.com/posener/complete/cmd",
			"revision": "f4461a52b6329c11190f11fe3384ec8aa964e21c",
			"revisionTime": "2017-07-30T19:30:24Z"
		},
		{
			"checksumSHA1": "kuS9vs+TMQzTGzXteL6EZ5HuKrU=",
			"path": "github.com/posener/complete/cmd/install",
			"revision": "f4461a52b6329c11190f11fe3384ec8aa964e21c",
			"revisionTime": "2017-07-30T19:30:24Z"
		},
		{
			"checksumSHA1": "DMo94FwJAm9ZCYCiYdJU2+bh4no=",
			"path": "github.com/posener/complete/match",
			"revision": "f4461a52b6329c11190f11fe3384ec8aa964e21c",
			"revisionTime": "2017-07-30T19:30:24Z"
		},
		{
			"checksumSHA1": "EUR26b2t3XDPxiEMwDBtn8Ajp8A=",
			"path": "github.com/terraform-providers/terraform-provider-template/template",
			"revision": "38db8c17785b8a21666fe6c784682186f0c172ed",
			"revisionTime": "2017-06-21T15:27:00Z",
			"version": "v0.1.1",
			"versionExact": "v0.1.1"
		},
		{
			"checksumSHA1": "519bsJW8eD/VZN/d1AfLYziNT3w=",
			"path": "github.com/terraform-providers/terraform-provider-tls/tls",
			"revision": "ce653893fc49a0459f8f8e7f59295d5c81d5f1ef",
			"revisionTime": "2017-06-21T10:02:45Z",
			"version": "v0.1.0",
			"versionExact": "v0.1.0"
		},
		{
			"checksumSHA1": "qgMa75aMGbkFY0jIqqqgVnCUoNA=",
			"path": "github.com/ulikunitz/xz",
			"revision": "0c6b41e72360850ca4f98dc341fd999726ea007f",
			"revisionTime": "2017-06-05T21:53:11Z"
		},
		{
			"checksumSHA1": "vjnTkzNrMs5Xj6so/fq0mQ6dT1c=",
			"path": "github.com/ulikunitz/xz/internal/hash",
			"revision": "0c6b41e72360850ca4f98dc341fd999726ea007f",
			"revisionTime": "2017-06-05T21:53:11Z"
		},
		{
			"checksumSHA1": "m0pm57ASBK/CTdmC0ppRHO17mBs=",
			"path": "github.com/ulikunitz/xz/internal/xlog",
			"revision": "0c6b41e72360850ca4f98dc341fd999726ea007f",
			"revisionTime": "2017-06-05T21:53:11Z"
		},
		{
			"checksumSHA1": "2vZw6zc8xuNlyVz2QKvdlNSZQ1U=",
			"path": "github.com/ulikunitz/xz/lzma",
			"revision": "0c6b41e72360850ca4f98dc341fd999726ea007f",
			"revisionTime": "2017-06-05T21:53:11Z"
		},
		{
			"checksumSHA1": "TudZOVOvOvR5zw7EFbvD3eZpmLI=",
			"path": "github.com/zclconf/go-cty/cty",
			"revision": "709e4033eeb037dc543dbc2048065dfb814ce316",
			"revisionTime": "2018-01-06T05:58:34Z"
		},
		{
			"checksumSHA1": "IjvfMUZ9S1L1NM0haXwMfKzkyvM=",
			"path": "github.com/zclconf/go-cty/cty/convert",
			"revision": "709e4033eeb037dc543dbc2048065dfb814ce316",
			"revisionTime": "2018-01-06T05:58:34Z"
		},
		{
			"checksumSHA1": "TU21yqpRZdbEbH8pp4I5YsQa00E=",
			"path": "github.com/zclconf/go-cty/cty/function",
			"revision": "709e4033eeb037dc543dbc2048065dfb814ce316",
			"revisionTime": "2018-01-06T05:58:34Z"
		},
		{
			"checksumSHA1": "Ke4kpRBTSophcLSCrusR8XxSC0Y=",
			"path": "github.com/zclconf/go-cty/cty/function/stdlib",
			"revision": "709e4033eeb037dc543dbc2048065dfb814ce316",
			"revisionTime": "2018-01-06T05:58:34Z"
		},
		{
			"checksumSHA1": "tmCzwfNXOEB1sSO7TKVzilb2vjA=",
			"path": "github.com/zclconf/go-cty/cty/gocty",
			"revision": "709e4033eeb037dc543dbc2048065dfb814ce316",
			"revisionTime": "2018-01-06T05:58:34Z"
		},
		{
			"checksumSHA1": "1ApmO+Q33+Oem/3f6BU6sztJWNc=",
			"path": "github.com/zclconf/go-cty/cty/json",
			"revision": "709e4033eeb037dc543dbc2048065dfb814ce316",
			"revisionTime": "2018-01-06T05:58:34Z"
		},
		{
			"checksumSHA1": "gH4rRyzIQknMIXAJfpvC04KTsME=",
			"path": "github.com/zclconf/go-cty/cty/set",
			"revision": "709e4033eeb037dc543dbc2048065dfb814ce316",
			"revisionTime": "2018-01-06T05:58:34Z"
		},
		{
			"checksumSHA1": "oCH3J96RWvO8W4xjix47PModpio=",
			"path": "golang.org/x/crypto/bcrypt",
			"revision": "b3c9a1d25cfbbbab0ff4780b71c4f54e6e92a0de",
			"revisionTime": "2018-01-09T18:05:24Z"
		},
		{
			"checksumSHA1": "oVPHWesOmZ02vLq2fglGvf+AMgk=",
			"path": "golang.org/x/crypto/blowfish",
			"revision": "b3c9a1d25cfbbbab0ff4780b71c4f54e6e92a0de",
			"revisionTime": "2018-01-09T18:05:24Z"
		},
		{
			"checksumSHA1": "TT1rac6kpQp2vz24m5yDGUNQ/QQ=",
			"path": "golang.org/x/crypto/cast5",
			"revision": "b3c9a1d25cfbbbab0ff4780b71c4f54e6e92a0de",
			"revisionTime": "2018-01-09T18:05:24Z"
		},
		{
			"checksumSHA1": "IQkUIOnvlf0tYloFx9mLaXSvXWQ=",
			"path": "golang.org/x/crypto/curve25519",
			"revision": "b3c9a1d25cfbbbab0ff4780b71c4f54e6e92a0de",
			"revisionTime": "2018-01-09T18:05:24Z"
		},
		{
			"checksumSHA1": "1hwn8cgg4EVXhCpJIqmMbzqnUo0=",
			"path": "golang.org/x/crypto/ed25519",
			"revision": "b3c9a1d25cfbbbab0ff4780b71c4f54e6e92a0de",
			"revisionTime": "2018-01-09T18:05:24Z"
		},
		{
			"checksumSHA1": "LXFcVx8I587SnWmKycSDEq9yvK8=",
			"path": "golang.org/x/crypto/ed25519/internal/edwards25519",
			"revision": "b3c9a1d25cfbbbab0ff4780b71c4f54e6e92a0de",
			"revisionTime": "2018-01-09T18:05:24Z"
		},
		{
			"checksumSHA1": "ooU7jaiYSUKlg5BVllI8lsq+5Qk=",
			"path": "golang.org/x/crypto/openpgp",
			"revision": "b3c9a1d25cfbbbab0ff4780b71c4f54e6e92a0de",
			"revisionTime": "2018-01-09T18:05:24Z"
		},
		{
			"checksumSHA1": "olOKkhrdkYQHZ0lf1orrFQPQrv4=",
			"path": "golang.org/x/crypto/openpgp/armor",
			"revision": "b3c9a1d25cfbbbab0ff4780b71c4f54e6e92a0de",
			"revisionTime": "2018-01-09T18:05:24Z"
		},
		{
			"checksumSHA1": "eo/KtdjieJQXH7Qy+faXFcF70ME=",
			"path": "golang.org/x/crypto/openpgp/elgamal",
			"revision": "b3c9a1d25cfbbbab0ff4780b71c4f54e6e92a0de",
			"revisionTime": "2018-01-09T18:05:24Z"
		},
		{
			"checksumSHA1": "rlxVSaGgqdAgwblsErxTxIfuGfg=",
			"path": "golang.org/x/crypto/openpgp/errors",
			"revision": "b3c9a1d25cfbbbab0ff4780b71c4f54e6e92a0de",
			"revisionTime": "2018-01-09T18:05:24Z"
		},
		{
			"checksumSHA1": "Pq88+Dgh04UdXWZN6P+bLgYnbRc=",
			"path": "golang.org/x/crypto/openpgp/packet",
			"revision": "b3c9a1d25cfbbbab0ff4780b71c4f54e6e92a0de",
			"revisionTime": "2018-01-09T18:05:24Z"
		},
		{
			"checksumSHA1": "s2qT4UwvzBSkzXuiuMkowif1Olw=",
			"path": "golang.org/x/crypto/openpgp/s2k",
			"revision": "b3c9a1d25cfbbbab0ff4780b71c4f54e6e92a0de",
			"revisionTime": "2018-01-09T18:05:24Z"
		},
		{
			"checksumSHA1": "NHjGg73p5iGZ+7tflJ4cVABNmKE=",
			"path": "golang.org/x/crypto/ssh",
			"revision": "b3c9a1d25cfbbbab0ff4780b71c4f54e6e92a0de",
			"revisionTime": "2018-01-09T18:05:24Z"
		},
		{
			"checksumSHA1": "GtamqiJoL7PGHsN454AoffBFMa8=",
			"path": "golang.org/x/net/context",
			"revision": "4b14673ba32bee7f5ac0f990a48f033919fd418b",
			"revisionTime": "2017-09-15T10:16:46Z"
		},
		{
			"checksumSHA1": "vqc3a+oTUGX8PmD0TS+qQ7gmN8I=",
			"path": "golang.org/x/net/html",
			"revision": "f5079bd7f6f74e23c4d65efa0f4ce14cbd6a3c0f",
			"revisionTime": "2017-07-19T21:11:51Z"
		},
		{
			"checksumSHA1": "z79z5msRzgU48FCZxSuxfU8b4rs=",
			"path": "golang.org/x/net/html/atom",
			"revision": "f5079bd7f6f74e23c4d65efa0f4ce14cbd6a3c0f",
			"revisionTime": "2017-07-19T21:11:51Z"
		},
		{
			"checksumSHA1": "SHTyxlWxNjRwA7o3AiBM87PawSA=",
			"path": "golang.org/x/net/http2",
			"revision": "4b14673ba32bee7f5ac0f990a48f033919fd418b",
			"revisionTime": "2017-09-15T10:16:46Z"
		},
		{
			"checksumSHA1": "ezWhc7n/FtqkLDQKeU2JbW+80tE=",
			"path": "golang.org/x/net/http2/hpack",
			"revision": "4b14673ba32bee7f5ac0f990a48f033919fd418b",
			"revisionTime": "2017-09-15T10:16:46Z"
		},
		{
			"checksumSHA1": "H181RWl7GTS90aCWW6v4atV3pAg=",
			"path": "golang.org/x/net/idna",
			"revision": "4b14673ba32bee7f5ac0f990a48f033919fd418b",
			"revisionTime": "2017-09-15T10:16:46Z"
		},
		{
			"checksumSHA1": "UxahDzW2v4mf/+aFxruuupaoIwo=",
			"path": "golang.org/x/net/internal/timeseries",
			"revision": "4b14673ba32bee7f5ac0f990a48f033919fd418b",
			"revisionTime": "2017-09-15T10:16:46Z"
		},
		{
			"checksumSHA1": "3xyuaSNmClqG4YWC7g0isQIbUTc=",
			"path": "golang.org/x/net/lex/httplex",
			"revision": "4b14673ba32bee7f5ac0f990a48f033919fd418b",
			"revisionTime": "2017-09-15T10:16:46Z"
		},
		{
			"checksumSHA1": "u/r66lwYfgg682u5hZG7/E7+VCY=",
			"path": "golang.org/x/net/trace",
			"revision": "4b14673ba32bee7f5ac0f990a48f033919fd418b",
			"revisionTime": "2017-09-15T10:16:46Z"
		},
		{
			"checksumSHA1": "NqlOcIqzDg46JUFFXqZdKUER0B0=",
			"path": "golang.org/x/sys/unix",
			"revision": "d8f5ea21b9295e315e612b4bcf4bedea93454d4d",
			"revisionTime": "2017-08-03T09:04:06Z"
		},
		{
			"checksumSHA1": "tltivJ/uj/lqLk05IqGfCv2F/E8=",
			"path": "golang.org/x/text/secure/bidirule",
			"revision": "6eab0e8f74e86c598ec3b6fad4888e0c11482d48",
			"revisionTime": "2017-09-27T13:34:20Z"
		},
		{
			"checksumSHA1": "ziMb9+ANGRJSSIuxYdRbA+cDRBQ=",
			"path": "golang.org/x/text/transform",
			"revision": "6eab0e8f74e86c598ec3b6fad4888e0c11482d48",
			"revisionTime": "2017-09-27T13:34:20Z"
		},
		{
			"checksumSHA1": "iB6/RoQIzBaZxVi+t7tzbkwZTlo=",
			"path": "golang.org/x/text/unicode/bidi",
			"revision": "6eab0e8f74e86c598ec3b6fad4888e0c11482d48",
			"revisionTime": "2017-09-27T13:34:20Z"
		},
		{
			"checksumSHA1": "km/8bLtOpIP7sua4MnEmiSDYTAE=",
			"path": "golang.org/x/text/unicode/norm",
			"revision": "6eab0e8f74e86c598ec3b6fad4888e0c11482d48",
			"revisionTime": "2017-09-27T13:34:20Z"
		},
		{
			"checksumSHA1": "Tc3BU26zThLzcyqbVtiSEp7EpU8=",
			"path": "google.golang.org/genproto/googleapis/rpc/status",
			"revision": "f676e0f3ac6395ff1a529ae59a6670878a8371a6",
			"revisionTime": "2017-10-02T23:26:14Z"
		},
		{
			"checksumSHA1": "7JepG/D1rIwHGPYpcTUc5RLdNiQ=",
			"path": "google.golang.org/grpc",
			"revision": "b5eab4ccac6df282ff981436a5a87554d7377c75",
			"revisionTime": "2017-10-25T22:59:19Z"
		},
		{
			"checksumSHA1": "HoJvHF9RxOinJPAAbAhfZSNUxBY=",
			"path": "google.golang.org/grpc/balancer",
			"revision": "b5eab4ccac6df282ff981436a5a87554d7377c75",
			"revisionTime": "2017-10-25T22:59:19Z"
		},
		{
			"checksumSHA1": "os98urLvZVriKRbHhIsipJfcT7Q=",
			"path": "google.golang.org/grpc/balancer/roundrobin",
			"revision": "b5eab4ccac6df282ff981436a5a87554d7377c75",
			"revisionTime": "2017-10-25T22:59:19Z"
		},
		{
			"checksumSHA1": "Dkjgw1HasWvqct0IuiZdjbD7O0c=",
			"path": "google.golang.org/grpc/codes",
			"revision": "b5eab4ccac6df282ff981436a5a87554d7377c75",
			"revisionTime": "2017-10-25T22:59:19Z"
		},
		{
			"checksumSHA1": "XH2WYcDNwVO47zYShREJjcYXm0Y=",
			"path": "google.golang.org/grpc/connectivity",
			"revision": "b5eab4ccac6df282ff981436a5a87554d7377c75",
			"revisionTime": "2017-10-25T22:59:19Z"
		},
		{
			"checksumSHA1": "EEpFv96tNVcG9Z42ehroNbG/VKI=",
			"path": "google.golang.org/grpc/credentials",
			"revision": "b5eab4ccac6df282ff981436a5a87554d7377c75",
			"revisionTime": "2017-10-25T22:59:19Z"
		},
		{
			"checksumSHA1": "H7SuPUqbPcdbNqgl+k3ohuwMAwE=",
			"path": "google.golang.org/grpc/grpclb/grpc_lb_v1/messages",
			"revision": "b5eab4ccac6df282ff981436a5a87554d7377c75",
			"revisionTime": "2017-10-25T22:59:19Z"
		},
		{
			"checksumSHA1": "ntHev01vgZgeIh5VFRmbLx/BSTo=",
			"path": "google.golang.org/grpc/grpclog",
			"revision": "b5eab4ccac6df282ff981436a5a87554d7377c75",
			"revisionTime": "2017-10-25T22:59:19Z"
		},
		{
			"checksumSHA1": "/M6Lug7Dj22dZNu4X6bZDVa5mkQ=",
			"path": "google.golang.org/grpc/health",
			"revision": "b5eab4ccac6df282ff981436a5a87554d7377c75",
			"revisionTime": "2017-10-25T22:59:19Z"
		},
		{
			"checksumSHA1": "6vY7tYjV84pnr3sDctzx53Bs8b0=",
			"path": "google.golang.org/grpc/health/grpc_health_v1",
			"revision": "b5eab4ccac6df282ff981436a5a87554d7377c75",
			"revisionTime": "2017-10-25T22:59:19Z"
		},
		{
			"checksumSHA1": "U9vDe05/tQrvFBojOQX8Xk12W9I=",
			"path": "google.golang.org/grpc/internal",
			"revision": "b5eab4ccac6df282ff981436a5a87554d7377c75",
			"revisionTime": "2017-10-25T22:59:19Z"
		},
		{
			"checksumSHA1": "hcuHgKp8W0wIzoCnNfKI8NUss5o=",
			"path": "google.golang.org/grpc/keepalive",
			"revision": "b5eab4ccac6df282ff981436a5a87554d7377c75",
			"revisionTime": "2017-10-25T22:59:19Z"
		},
		{
			"checksumSHA1": "KeUmTZV+2X46C49cKyjp+xM7fvw=",
			"path": "google.golang.org/grpc/metadata",
			"revision": "b5eab4ccac6df282ff981436a5a87554d7377c75",
			"revisionTime": "2017-10-25T22:59:19Z"
		},
		{
			"checksumSHA1": "dgwdT20kXe4ZbXBOFbTwVQt8rmA=",
			"path": "google.golang.org/grpc/naming",
			"revision": "b5eab4ccac6df282ff981436a5a87554d7377c75",
			"revisionTime": "2017-10-25T22:59:19Z"
		},
		{
			"checksumSHA1": "n5EgDdBqFMa2KQFhtl+FF/4gIFo=",
			"path": "google.golang.org/grpc/peer",
			"revision": "b5eab4ccac6df282ff981436a5a87554d7377c75",
			"revisionTime": "2017-10-25T22:59:19Z"
		},
		{
			"checksumSHA1": "H7VyP18nJ9MmoB5r9+I7EKVEeVM=",
			"path": "google.golang.org/grpc/resolver",
			"revision": "b5eab4ccac6df282ff981436a5a87554d7377c75",
			"revisionTime": "2017-10-25T22:59:19Z"
		},
		{
			"checksumSHA1": "WpWF+bDzObsHf+bjoGpb/abeFxo=",
			"path": "google.golang.org/grpc/resolver/dns",
			"revision": "b5eab4ccac6df282ff981436a5a87554d7377c75",
			"revisionTime": "2017-10-25T22:59:19Z"
		},
		{
			"checksumSHA1": "zs9M4xE8Lyg4wvuYvR00XoBxmuw=",
			"path": "google.golang.org/grpc/resolver/passthrough",
			"revision": "b5eab4ccac6df282ff981436a5a87554d7377c75",
			"revisionTime": "2017-10-25T22:59:19Z"
		},
		{
			"checksumSHA1": "G9lgXNi7qClo5sM2s6TbTHLFR3g=",
			"path": "google.golang.org/grpc/stats",
			"revision": "b5eab4ccac6df282ff981436a5a87554d7377c75",
			"revisionTime": "2017-10-25T22:59:19Z"
		},
		{
			"checksumSHA1": "3Dwz4RLstDHMPyDA7BUsYe+JP4w=",
			"path": "google.golang.org/grpc/status",
			"revision": "b5eab4ccac6df282ff981436a5a87554d7377c75",
			"revisionTime": "2017-10-25T22:59:19Z"
		},
		{
			"checksumSHA1": "qvArRhlrww5WvRmbyMF2mUfbJew=",
			"path": "google.golang.org/grpc/tap",
			"revision": "b5eab4ccac6df282ff981436a5a87554d7377c75",
			"revisionTime": "2017-10-25T22:59:19Z"
		},
		{
			"checksumSHA1": "8r/f3JOiyV+A11ljE4oEQtRQXAU=",
			"path": "google.golang.org/grpc/transport",
			"revision": "b5eab4ccac6df282ff981436a5a87554d7377c75",
			"revisionTime": "2017-10-25T22:59:19Z"
		},
		{
			"checksumSHA1": "ZSWoOPUNRr5+3dhkLK3C4cZAQPk=",
			"path": "gopkg.in/yaml.v2",
			"revision": "5420a8b6744d3b0345ab293f6fcba19c978f1183",
			"revisionTime": "2018-03-28T19:50:20Z",
			"version": "v2.2.1",
			"versionExact": "v2.2.1"
		}
	],
	"rootPath": "github.com/terraform-providers/terraform-provider-aws"
}<|MERGE_RESOLUTION|>--- conflicted
+++ resolved
@@ -1089,19 +1089,7 @@
 			"revisionTime": "2016-10-29T20:57:26Z"
 		},
 		{
-<<<<<<< HEAD
-			"checksumSHA1": "BCv50o5pDkoSG3vYKOSai1Z8p3w=",
-			"path": "github.com/fsouza/go-dockerclient",
-			"revision": "1d4f4ae73768d3ca16a6fb964694f58dc5eba601",
-			"revisionTime": "2016-04-27T17:25:47Z",
-			"tree": true
-		},
-		{
 			"checksumSHA1": "VvZKmbuBN1QAG699KduTdmSPwA4=",
-=======
-			"checksumSHA1": "1K+xrZ1PBez190iGt5OnMtGdih4=",
-			"comment": "v1.8.6",
->>>>>>> 2c7889bf
 			"path": "github.com/go-ini/ini",
 			"revision": "300e940a926eb277d3901b20bdfcc54928ad3642",
 			"revisionTime": "2017-03-13T04:11:30Z",
