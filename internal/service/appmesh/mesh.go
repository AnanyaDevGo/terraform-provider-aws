--- conflicted
+++ resolved
@@ -27,7 +27,7 @@
 
 // @SDKResource("aws_appmesh_mesh", name="Service Mesh")
 // @Tags(identifierAttribute="arn")
-// @Testing(existsType="github.com/aws/aws-sdk-go/service/appmesh;appmesh.MeshData")
+// @Testing(existsType="github.com/aws/aws-sdk-go-v2/service/appmesh/types;types.MeshData")
 // @Testing(serialize=true)
 func resourceMesh() *schema.Resource {
 	return &schema.Resource{
@@ -94,19 +94,11 @@
 					MaxItems: 1,
 					Elem: &schema.Resource{
 						Schema: map[string]*schema.Schema{
-<<<<<<< HEAD
 							"type": {
 								Type:             schema.TypeString,
 								Optional:         true,
 								Default:          awstypes.EgressFilterTypeDropAll,
 								ValidateDiagFunc: enum.Validate[awstypes.EgressFilterType](),
-=======
-							names.AttrType: {
-								Type:         schema.TypeString,
-								Optional:     true,
-								Default:      appmesh.EgressFilterTypeDropAll,
-								ValidateFunc: validation.StringInSlice(appmesh.EgressFilterType_Values(), false),
->>>>>>> a50735c3
 							},
 						},
 					},
@@ -171,19 +163,11 @@
 		return sdkdiag.AppendErrorf(diags, "reading App Mesh Service Mesh (%s): %s", d.Id(), err)
 	}
 
-<<<<<<< HEAD
 	mesh := outputRaw.(*awstypes.MeshData)
 	arn := aws.ToString(mesh.Metadata.Arn)
 	d.Set("arn", arn)
 	d.Set("created_date", mesh.Metadata.CreatedAt.Format(time.RFC3339))
 	d.Set("last_updated_date", mesh.Metadata.LastUpdatedAt.Format(time.RFC3339))
-=======
-	mesh := outputRaw.(*appmesh.MeshData)
-	arn := aws.StringValue(mesh.Metadata.Arn)
-	d.Set(names.AttrARN, arn)
-	d.Set(names.AttrCreatedDate, mesh.Metadata.CreatedAt.Format(time.RFC3339))
-	d.Set(names.AttrLastUpdatedDate, mesh.Metadata.LastUpdatedAt.Format(time.RFC3339))
->>>>>>> a50735c3
 	d.Set("mesh_owner", mesh.Metadata.MeshOwner)
 	d.Set(names.AttrName, mesh.MeshName)
 	d.Set(names.AttrResourceOwner, mesh.Metadata.ResourceOwner)
