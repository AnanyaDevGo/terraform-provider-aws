--- conflicted
+++ resolved
@@ -53,30 +53,20 @@
 
 * `most_recent` - (Optional) If more than one result is returned, use the most
 recent Snapshot.
-
 * `db_instance_identifier` - (Optional) Returns the list of snapshots created by the specific db_instance
-
 * `db_snapshot_identifier` - (Optional) Returns information on a specific snapshot_id.
-
 * `snapshot_type` - (Optional) Type of snapshots to be returned. If you don't specify a SnapshotType
 value, then both automated and manual snapshots are returned. Shared and public DB snapshots are not
 included in the returned results by default. Possible values are, `automated`, `manual`, `shared`, `public` and `awsbackup`.
-
 * `include_shared` - (Optional) Set this value to true to include shared manual DB snapshots from other
 AWS accounts that this AWS account has been given permission to copy or restore, otherwise set this value to false.
 The default is `false`.
-
 * `include_public` - (Optional) Set this value to true to include manual DB snapshots that are public and can be
 copied or restored by any AWS account, otherwise set this value to false. The default is `false`.
-
-<<<<<<< HEAD
-* `tags` - (Optional) Mapping of tags, each pair of which must exactly match
+`tags` - (Optional) Mapping of tags, each pair of which must exactly match
   a pair on the desired DB snapshot.
 
-## Attributes Reference
-=======
 ## Attribute Reference
->>>>>>> f5062945
 
 This data source exports the following attributes in addition to the arguments above:
 
@@ -96,5 +86,4 @@
 * `status` - Status of this DB snapshot.
 * `storage_type` - Storage type associated with DB snapshot.
 * `vpc_id` - ID of the VPC associated with the DB snapshot.
-* `tags` - Mapping of tags for the resource.
 * `snapshot_create_time` - Provides the time when the snapshot was taken, in Universal Coordinated Time (UTC).