// Copyright (c) HashiCorp, Inc.
// SPDX-License-Identifier: MPL-2.0

package appmesh

import (
	"context"
	"fmt"
	"log"
	"strings"
	"time"

	"github.com/YakDriver/regexache"
	"github.com/aws/aws-sdk-go-v2/aws"
	"github.com/aws/aws-sdk-go-v2/service/appmesh"
	awstypes "github.com/aws/aws-sdk-go-v2/service/appmesh/types"
	"github.com/hashicorp/terraform-plugin-sdk/v2/diag"
	"github.com/hashicorp/terraform-plugin-sdk/v2/helper/retry"
	"github.com/hashicorp/terraform-plugin-sdk/v2/helper/schema"
	"github.com/hashicorp/terraform-plugin-sdk/v2/helper/validation"
	"github.com/hashicorp/terraform-provider-aws/internal/conns"
	"github.com/hashicorp/terraform-provider-aws/internal/errs"
	"github.com/hashicorp/terraform-provider-aws/internal/errs/sdkdiag"
	tftags "github.com/hashicorp/terraform-provider-aws/internal/tags"
	"github.com/hashicorp/terraform-provider-aws/internal/tfresource"
	"github.com/hashicorp/terraform-provider-aws/internal/verify"
	"github.com/hashicorp/terraform-provider-aws/names"
)

// @SDKResource("aws_appmesh_gateway_route", name="Gateway Route")
// @Tags(identifierAttribute="arn")
// @Testing(existsType="github.com/aws/aws-sdk-go/service/appmesh;appmesh.GatewayRouteData")
// @Testing(serialize=true)
// @Testing(importStateIdFunc=testAccGatewayRouteImportStateIdFunc)
func resourceGatewayRoute() *schema.Resource {
	return &schema.Resource{
		CreateWithoutTimeout: resourceGatewayRouteCreate,
		ReadWithoutTimeout:   resourceGatewayRouteRead,
		UpdateWithoutTimeout: resourceGatewayRouteUpdate,
		DeleteWithoutTimeout: resourceGatewayRouteDelete,

		Importer: &schema.ResourceImporter{
			StateContext: resourceGatewayRouteImport,
		},

		SchemaFunc: func() map[string]*schema.Schema {
			return map[string]*schema.Schema{
				names.AttrARN: {
					Type:     schema.TypeString,
					Computed: true,
				},
				names.AttrCreatedDate: {
					Type:     schema.TypeString,
					Computed: true,
				},
				names.AttrLastUpdatedDate: {
					Type:     schema.TypeString,
					Computed: true,
				},
				"mesh_name": {
					Type:         schema.TypeString,
					Required:     true,
					ForceNew:     true,
					ValidateFunc: validation.StringLenBetween(1, 255),
				},
				"mesh_owner": {
					Type:         schema.TypeString,
					Optional:     true,
					Computed:     true,
					ForceNew:     true,
					ValidateFunc: verify.ValidAccountID,
				},
				names.AttrName: {
					Type:         schema.TypeString,
					Required:     true,
					ForceNew:     true,
					ValidateFunc: validation.StringLenBetween(1, 255),
				},
				names.AttrResourceOwner: {
					Type:     schema.TypeString,
					Computed: true,
				},
				"spec":            resourceGatewayRouteSpecSchema(),
				names.AttrTags:    tftags.TagsSchema(),
				names.AttrTagsAll: tftags.TagsSchemaComputed(),
				"virtual_gateway_name": {
					Type:         schema.TypeString,
					Required:     true,
					ForceNew:     true,
					ValidateFunc: validation.StringLenBetween(1, 255),
				},
			}
		},

		CustomizeDiff: verify.SetTagsDiff,
	}
}

func resourceGatewayRouteSpecSchema() *schema.Schema {
	// httpRouteSchema returns the schema for `http_route` and `http2_route` attributes.
	httpRouteSchema := func(attrName string) *schema.Schema {
		return &schema.Schema{
			Type:     schema.TypeList,
			Optional: true,
			MinItems: 0,
			MaxItems: 1,
			Elem: &schema.Resource{
				Schema: map[string]*schema.Schema{
					names.AttrAction: {
						Type:     schema.TypeList,
						Required: true,
						MinItems: 1,
						MaxItems: 1,
						Elem: &schema.Resource{
							Schema: map[string]*schema.Schema{
								"rewrite": {
									Type:     schema.TypeList,
									Optional: true,
									MinItems: 1,
									MaxItems: 1,
									Elem: &schema.Resource{
										Schema: map[string]*schema.Schema{
											"hostname": {
												Type:     schema.TypeList,
												Optional: true,
												MinItems: 1,
												MaxItems: 1,
												Elem: &schema.Resource{
													Schema: map[string]*schema.Schema{
														"default_target_hostname": {
															Type:         schema.TypeString,
															Required:     true,
															ValidateFunc: validation.StringInSlice([]string{"ENABLED", "DISABLED"}, false),
														},
													},
												},
												AtLeastOneOf: []string{
													fmt.Sprintf("spec.0.%s.0.action.0.rewrite.0.hostname", attrName),
													fmt.Sprintf("spec.0.%s.0.action.0.rewrite.0.path", attrName),
													fmt.Sprintf("spec.0.%s.0.action.0.rewrite.0.prefix", attrName),
												},
											},
											names.AttrPath: {
												Type:     schema.TypeList,
												Optional: true,
												MinItems: 1,
												MaxItems: 1,
												Elem: &schema.Resource{
													Schema: map[string]*schema.Schema{
														"exact": {
															Type:         schema.TypeString,
															Required:     true,
															ValidateFunc: validation.StringLenBetween(1, 255),
														},
													},
												},
												AtLeastOneOf: []string{
													fmt.Sprintf("spec.0.%s.0.action.0.rewrite.0.hostname", attrName),
													fmt.Sprintf("spec.0.%s.0.action.0.rewrite.0.path", attrName),
													fmt.Sprintf("spec.0.%s.0.action.0.rewrite.0.prefix", attrName),
												},
											},
											names.AttrPrefix: {
												Type:     schema.TypeList,
												Optional: true,
												MinItems: 1,
												MaxItems: 1,
												Elem: &schema.Resource{
													Schema: map[string]*schema.Schema{
														"default_prefix": {
															Type:         schema.TypeString,
															Optional:     true,
															ValidateFunc: validation.StringInSlice([]string{"ENABLED", "DISABLED"}, false),
															ExactlyOneOf: []string{
																fmt.Sprintf("spec.0.%s.0.action.0.rewrite.0.prefix.0.default_prefix", attrName),
																fmt.Sprintf("spec.0.%s.0.action.0.rewrite.0.prefix.0.value", attrName),
															},
														},
														names.AttrValue: {
															Type:         schema.TypeString,
															Optional:     true,
															ValidateFunc: validation.StringMatch(regexache.MustCompile(`^/`), "must start with /"),
															ExactlyOneOf: []string{
																fmt.Sprintf("spec.0.%s.0.action.0.rewrite.0.prefix.0.default_prefix", attrName),
																fmt.Sprintf("spec.0.%s.0.action.0.rewrite.0.prefix.0.value", attrName),
															},
														},
													},
												},
												AtLeastOneOf: []string{
													fmt.Sprintf("spec.0.%s.0.action.0.rewrite.0.hostname", attrName),
													fmt.Sprintf("spec.0.%s.0.action.0.rewrite.0.path", attrName),
													fmt.Sprintf("spec.0.%s.0.action.0.rewrite.0.prefix", attrName),
												},
											},
										},
									},
								},
								names.AttrTarget: {
									Type:     schema.TypeList,
									Required: true,
									MinItems: 1,
									MaxItems: 1,
									Elem: &schema.Resource{
										Schema: map[string]*schema.Schema{
											names.AttrPort: {
												Type:         schema.TypeInt,
												Optional:     true,
												ValidateFunc: validation.IsPortNumber,
											},
											"virtual_service": {
												Type:     schema.TypeList,
												Required: true,
												MinItems: 1,
												MaxItems: 1,
												Elem: &schema.Resource{
													Schema: map[string]*schema.Schema{
														"virtual_service_name": {
															Type:         schema.TypeString,
															Required:     true,
															ValidateFunc: validation.StringLenBetween(1, 255),
														},
													},
												},
											},
										},
									},
								},
							},
						},
					},
					"match": {
						Type:     schema.TypeList,
						Required: true,
						MinItems: 1,
						MaxItems: 1,
						Elem: &schema.Resource{
							Schema: map[string]*schema.Schema{
								names.AttrHeader: {
									Type:     schema.TypeSet,
									Optional: true,
									MinItems: 0,
									MaxItems: 10,
									Elem: &schema.Resource{
										Schema: map[string]*schema.Schema{
											"invert": {
												Type:     schema.TypeBool,
												Optional: true,
												Default:  false,
											},
											"match": {
												Type:     schema.TypeList,
												Optional: true,
												MinItems: 0,
												MaxItems: 1,
												Elem: &schema.Resource{
													Schema: map[string]*schema.Schema{
														"exact": {
															Type:         schema.TypeString,
															Optional:     true,
															ValidateFunc: validation.StringLenBetween(1, 255),
														},
														names.AttrPrefix: {
															Type:         schema.TypeString,
															Optional:     true,
															ValidateFunc: validation.StringLenBetween(1, 255),
														},
														"range": {
															Type:     schema.TypeList,
															Optional: true,
															MinItems: 0,
															MaxItems: 1,
															Elem: &schema.Resource{
																Schema: map[string]*schema.Schema{
																	"end": {
																		Type:     schema.TypeInt,
																		Required: true,
																	},
																	"start": {
																		Type:     schema.TypeInt,
																		Required: true,
																	},
																},
															},
														},
														"regex": {
															Type:         schema.TypeString,
															Optional:     true,
															ValidateFunc: validation.StringLenBetween(1, 255),
														},
														"suffix": {
															Type:         schema.TypeString,
															Optional:     true,
															ValidateFunc: validation.StringLenBetween(1, 255),
														},
													},
												},
											},
											names.AttrName: {
												Type:         schema.TypeString,
												Required:     true,
												ValidateFunc: validation.StringLenBetween(1, 50),
											},
										},
									},
								},
								"hostname": {
									Type:     schema.TypeList,
									Optional: true,
									MinItems: 1,
									MaxItems: 1,
									Elem: &schema.Resource{
										Schema: map[string]*schema.Schema{
											"exact": {
												Type:     schema.TypeString,
												Optional: true,
												ExactlyOneOf: []string{
													fmt.Sprintf("spec.0.%s.0.match.0.hostname.0.exact", attrName),
													fmt.Sprintf("spec.0.%s.0.match.0.hostname.0.suffix", attrName),
												},
											},
											"suffix": {
												Type:     schema.TypeString,
												Optional: true,
												ExactlyOneOf: []string{
													fmt.Sprintf("spec.0.%s.0.match.0.hostname.0.exact", attrName),
													fmt.Sprintf("spec.0.%s.0.match.0.hostname.0.suffix", attrName),
												},
											},
										},
									},
									AtLeastOneOf: []string{
										fmt.Sprintf("spec.0.%s.0.match.0.hostname", attrName),
										fmt.Sprintf("spec.0.%s.0.match.0.path", attrName),
										fmt.Sprintf("spec.0.%s.0.match.0.prefix", attrName),
									},
								},
								names.AttrPath: {
									Type:     schema.TypeList,
									Optional: true,
									MinItems: 0,
									MaxItems: 1,
									Elem: &schema.Resource{
										Schema: map[string]*schema.Schema{
											"exact": {
												Type:         schema.TypeString,
												Optional:     true,
												ValidateFunc: validation.StringLenBetween(1, 255),
											},
											"regex": {
												Type:         schema.TypeString,
												Optional:     true,
												ValidateFunc: validation.StringLenBetween(1, 255),
											},
										},
									},
									AtLeastOneOf: []string{
										fmt.Sprintf("spec.0.%s.0.match.0.hostname", attrName),
										fmt.Sprintf("spec.0.%s.0.match.0.path", attrName),
										fmt.Sprintf("spec.0.%s.0.match.0.prefix", attrName),
									},
								},
								names.AttrPort: {
									Type:         schema.TypeInt,
									Optional:     true,
									ValidateFunc: validation.IsPortNumber,
								},
								names.AttrPrefix: {
									Type:         schema.TypeString,
									Optional:     true,
									ValidateFunc: validation.StringMatch(regexache.MustCompile(`^/`), "must start with /"),
									AtLeastOneOf: []string{
										fmt.Sprintf("spec.0.%s.0.match.0.hostname", attrName),
										fmt.Sprintf("spec.0.%s.0.match.0.path", attrName),
										fmt.Sprintf("spec.0.%s.0.match.0.prefix", attrName),
									},
								},
								"query_parameter": {
									Type:     schema.TypeSet,
									Optional: true,
									MinItems: 0,
									MaxItems: 10,
									Elem: &schema.Resource{
										Schema: map[string]*schema.Schema{
											"match": {
												Type:     schema.TypeList,
												Optional: true,
												MinItems: 0,
												MaxItems: 1,
												Elem: &schema.Resource{
													Schema: map[string]*schema.Schema{
														"exact": {
															Type:     schema.TypeString,
															Optional: true,
														},
													},
												},
											},
											names.AttrName: {
												Type:     schema.TypeString,
												Required: true,
											},
										},
									},
								},
							},
						},
					},
				},
			},
			ExactlyOneOf: []string{
				"spec.0.grpc_route",
				"spec.0.http2_route",
				"spec.0.http_route",
			},
		}
	}

	return &schema.Schema{
		Type:     schema.TypeList,
		Required: true,
		MinItems: 1,
		MaxItems: 1,
		Elem: &schema.Resource{
			Schema: map[string]*schema.Schema{
				"grpc_route": {
					Type:     schema.TypeList,
					Optional: true,
					MinItems: 0,
					MaxItems: 1,
					Elem: &schema.Resource{
						Schema: map[string]*schema.Schema{
							names.AttrAction: {
								Type:     schema.TypeList,
								Required: true,
								MinItems: 1,
								MaxItems: 1,
								Elem: &schema.Resource{
									Schema: map[string]*schema.Schema{
										names.AttrTarget: {
											Type:     schema.TypeList,
											Required: true,
											MinItems: 1,
											MaxItems: 1,
											Elem: &schema.Resource{
												Schema: map[string]*schema.Schema{
													names.AttrPort: {
														Type:         schema.TypeInt,
														Optional:     true,
														ValidateFunc: validation.IsPortNumber,
													},
													"virtual_service": {
														Type:     schema.TypeList,
														Required: true,
														MinItems: 1,
														MaxItems: 1,
														Elem: &schema.Resource{
															Schema: map[string]*schema.Schema{
																"virtual_service_name": {
																	Type:         schema.TypeString,
																	Required:     true,
																	ValidateFunc: validation.StringLenBetween(1, 255),
																},
															},
														},
													},
												},
											},
										},
									},
								},
							},
							"match": {
								Type:     schema.TypeList,
								Required: true,
								MinItems: 1,
								MaxItems: 1,
								Elem: &schema.Resource{
									Schema: map[string]*schema.Schema{
										names.AttrPort: {
											Type:         schema.TypeInt,
											Optional:     true,
											ValidateFunc: validation.IsPortNumber,
										},
										names.AttrServiceName: {
											Type:     schema.TypeString,
											Required: true,
										},
									},
								},
							},
						},
					},
					ExactlyOneOf: []string{
						"spec.0.grpc_route",
						"spec.0.http2_route",
						"spec.0.http_route",
					},
				},
				"http_route":  httpRouteSchema("http_route"),
				"http2_route": httpRouteSchema("http2_route"),
				names.AttrPriority: {
					Type:         schema.TypeInt,
					Optional:     true,
					ValidateFunc: validation.IntBetween(0, 1000),
				},
			},
		},
	}
}

func resourceGatewayRouteCreate(ctx context.Context, d *schema.ResourceData, meta interface{}) diag.Diagnostics {
	var diags diag.Diagnostics
	conn := meta.(*conns.AWSClient).AppMeshClient(ctx)

	name := d.Get(names.AttrName).(string)
	input := &appmesh.CreateGatewayRouteInput{
		GatewayRouteName:   aws.String(name),
		MeshName:           aws.String(d.Get("mesh_name").(string)),
		Spec:               expandGatewayRouteSpec(d.Get("spec").([]interface{})),
		Tags:               getTagsIn(ctx),
		VirtualGatewayName: aws.String(d.Get("virtual_gateway_name").(string)),
	}

	if v, ok := d.GetOk("mesh_owner"); ok {
		input.MeshOwner = aws.String(v.(string))
	}

	output, err := conn.CreateGatewayRoute(ctx, input)

	if err != nil {
		return sdkdiag.AppendErrorf(diags, "creating App Mesh Gateway Route (%s): %s", name, err)
	}

	d.SetId(aws.ToString(output.GatewayRoute.Metadata.Uid))

	return append(diags, resourceGatewayRouteRead(ctx, d, meta)...)
}

func resourceGatewayRouteRead(ctx context.Context, d *schema.ResourceData, meta interface{}) diag.Diagnostics {
	var diags diag.Diagnostics
	conn := meta.(*conns.AWSClient).AppMeshClient(ctx)

	outputRaw, err := tfresource.RetryWhenNewResourceNotFound(ctx, propagationTimeout, func() (interface{}, error) {
		return findGatewayRouteByFourPartKey(ctx, conn, d.Get("mesh_name").(string), d.Get("mesh_owner").(string), d.Get("virtual_gateway_name").(string), d.Get(names.AttrName).(string))
	}, d.IsNewResource())

	if !d.IsNewResource() && tfresource.NotFound(err) {
		log.Printf("[WARN] App Mesh Gateway Route (%s) not found, removing from state", d.Id())
		d.SetId("")
		return diags
	}

	if err != nil {
		return sdkdiag.AppendErrorf(diags, "reading App Mesh Gateway Route (%s): %s", d.Id(), err)
	}

	gatewayRoute := outputRaw.(*awstypes.GatewayRouteData)

<<<<<<< HEAD
	arn := aws.ToString(gatewayRoute.Metadata.Arn)
	d.Set("arn", arn)
	d.Set("created_date", gatewayRoute.Metadata.CreatedAt.Format(time.RFC3339))
	d.Set("last_updated_date", gatewayRoute.Metadata.LastUpdatedAt.Format(time.RFC3339))
=======
	arn := aws.StringValue(gatewayRoute.Metadata.Arn)
	d.Set(names.AttrARN, arn)
	d.Set(names.AttrCreatedDate, gatewayRoute.Metadata.CreatedAt.Format(time.RFC3339))
	d.Set(names.AttrLastUpdatedDate, gatewayRoute.Metadata.LastUpdatedAt.Format(time.RFC3339))
>>>>>>> a50735c3
	d.Set("mesh_name", gatewayRoute.MeshName)
	d.Set("mesh_owner", gatewayRoute.Metadata.MeshOwner)
	d.Set(names.AttrName, gatewayRoute.GatewayRouteName)
	d.Set(names.AttrResourceOwner, gatewayRoute.Metadata.ResourceOwner)
	if err := d.Set("spec", flattenGatewayRouteSpec(gatewayRoute.Spec)); err != nil {
		return sdkdiag.AppendErrorf(diags, "setting spec: %s", err)
	}
	d.Set("virtual_gateway_name", gatewayRoute.VirtualGatewayName)

	return diags
}

func resourceGatewayRouteUpdate(ctx context.Context, d *schema.ResourceData, meta interface{}) diag.Diagnostics {
	var diags diag.Diagnostics
	conn := meta.(*conns.AWSClient).AppMeshClient(ctx)

	if d.HasChange("spec") {
		input := &appmesh.UpdateGatewayRouteInput{
			GatewayRouteName:   aws.String(d.Get(names.AttrName).(string)),
			MeshName:           aws.String(d.Get("mesh_name").(string)),
			Spec:               expandGatewayRouteSpec(d.Get("spec").([]interface{})),
			VirtualGatewayName: aws.String(d.Get("virtual_gateway_name").(string)),
		}

		if v, ok := d.GetOk("mesh_owner"); ok {
			input.MeshOwner = aws.String(v.(string))
		}

		_, err := conn.UpdateGatewayRoute(ctx, input)

		if err != nil {
			return sdkdiag.AppendErrorf(diags, "updating App Mesh Gateway Route (%s): %s", d.Id(), err)
		}
	}

	return append(diags, resourceGatewayRouteRead(ctx, d, meta)...)
}

func resourceGatewayRouteDelete(ctx context.Context, d *schema.ResourceData, meta interface{}) diag.Diagnostics {
	var diags diag.Diagnostics
	conn := meta.(*conns.AWSClient).AppMeshClient(ctx)

	log.Printf("[DEBUG] Deleting App Mesh Gateway Route: %s", d.Id())
	input := &appmesh.DeleteGatewayRouteInput{
		GatewayRouteName:   aws.String(d.Get(names.AttrName).(string)),
		MeshName:           aws.String(d.Get("mesh_name").(string)),
		VirtualGatewayName: aws.String(d.Get("virtual_gateway_name").(string)),
	}

	if v, ok := d.GetOk("mesh_owner"); ok {
		input.MeshOwner = aws.String(v.(string))
	}

	_, err := conn.DeleteGatewayRoute(ctx, input)

	if errs.IsA[*awstypes.NotFoundException](err) {
		return diags
	}

	if err != nil {
		return sdkdiag.AppendErrorf(diags, "deleting App Mesh Gateway Route (%s): %s", d.Id(), err)
	}

	return diags
}

func resourceGatewayRouteImport(ctx context.Context, d *schema.ResourceData, meta interface{}) ([]*schema.ResourceData, error) {
	parts := strings.Split(d.Id(), "/")
	if len(parts) != 3 {
		return []*schema.ResourceData{}, fmt.Errorf("wrong format of import ID (%s), use: 'mesh-name/virtual-gateway-name/gateway-route-name'", d.Id())
	}

	conn := meta.(*conns.AWSClient).AppMeshClient(ctx)
	meshName := parts[0]
	virtualGatewayName := parts[1]
	name := parts[2]

	gatewayRoute, err := findGatewayRouteByFourPartKey(ctx, conn, meshName, "", virtualGatewayName, name)

	if err != nil {
		return nil, err
	}

	d.SetId(aws.ToString(gatewayRoute.Metadata.Uid))
	d.Set("mesh_name", gatewayRoute.MeshName)
	d.Set(names.AttrName, gatewayRoute.GatewayRouteName)
	d.Set("virtual_gateway_name", gatewayRoute.VirtualGatewayName)

	return []*schema.ResourceData{d}, nil
}

func findGatewayRouteByFourPartKey(ctx context.Context, conn *appmesh.Client, meshName, meshOwner, virtualGatewayName, name string) (*awstypes.GatewayRouteData, error) {
	input := &appmesh.DescribeGatewayRouteInput{
		GatewayRouteName:   aws.String(name),
		MeshName:           aws.String(meshName),
		VirtualGatewayName: aws.String(virtualGatewayName),
	}
	if meshOwner != "" {
		input.MeshOwner = aws.String(meshOwner)
	}

	output, err := findGatewayRoute(ctx, conn, input)

	if err != nil {
		return nil, err
	}

	if output.Status.Status == awstypes.GatewayRouteStatusCodeDeleted {
		return nil, &retry.NotFoundError{
			Message:     string(output.Status.Status),
			LastRequest: input,
		}
	}

	return output, nil
}

func findGatewayRoute(ctx context.Context, conn *appmesh.Client, input *appmesh.DescribeGatewayRouteInput) (*awstypes.GatewayRouteData, error) {
	output, err := conn.DescribeGatewayRoute(ctx, input)

	if errs.IsA[*awstypes.NotFoundException](err) {
		return nil, &retry.NotFoundError{
			LastError:   err,
			LastRequest: input,
		}
	}

	if err != nil {
		return nil, err
	}

	if output == nil || output.GatewayRoute == nil || output.GatewayRoute.Metadata == nil || output.GatewayRoute.Status == nil {
		return nil, tfresource.NewEmptyResultError(input)
	}

	return output.GatewayRoute, nil
}

func expandGatewayRouteSpec(vSpec []interface{}) *awstypes.GatewayRouteSpec {
	if len(vSpec) == 0 || vSpec[0] == nil {
		return nil
	}

	spec := &awstypes.GatewayRouteSpec{}

	mSpec := vSpec[0].(map[string]interface{})

	if vGrpcRoute, ok := mSpec["grpc_route"].([]interface{}); ok {
		spec.GrpcRoute = expandGRPCGatewayRoute(vGrpcRoute)
	}

	if vHttp2Route, ok := mSpec["http2_route"].([]interface{}); ok {
		spec.Http2Route = expandHTTPGatewayRoute(vHttp2Route)
	}

	if vHttpRoute, ok := mSpec["http_route"].([]interface{}); ok {
		spec.HttpRoute = expandHTTPGatewayRoute(vHttpRoute)
	}

<<<<<<< HEAD
	if vPriority, ok := mSpec["priority"].(int); ok && vPriority > 0 {
		spec.Priority = aws.Int32(int32(vPriority))
=======
	if vPriority, ok := mSpec[names.AttrPriority].(int); ok && vPriority > 0 {
		spec.Priority = aws.Int64(int64(vPriority))
>>>>>>> a50735c3
	}

	return spec
}

func expandGatewayRouteTarget(vRouteTarget []interface{}) *awstypes.GatewayRouteTarget {
	if len(vRouteTarget) == 0 || vRouteTarget[0] == nil {
		return nil
	}

	routeTarget := &awstypes.GatewayRouteTarget{}

	mRouteTarget := vRouteTarget[0].(map[string]interface{})

	if vVirtualService, ok := mRouteTarget["virtual_service"].([]interface{}); ok && len(vVirtualService) > 0 && vVirtualService[0] != nil {
		virtualService := &awstypes.GatewayRouteVirtualService{}

		mVirtualService := vVirtualService[0].(map[string]interface{})

		if vVirtualServiceName, ok := mVirtualService["virtual_service_name"].(string); ok && vVirtualServiceName != "" {
			virtualService.VirtualServiceName = aws.String(vVirtualServiceName)
		}

		routeTarget.VirtualService = virtualService
	}

<<<<<<< HEAD
	if vPort, ok := mRouteTarget["port"].(int); ok && vPort > 0 {
		routeTarget.Port = aws.Int32(int32(vPort))
=======
	if vPort, ok := mRouteTarget[names.AttrPort].(int); ok && vPort > 0 {
		routeTarget.Port = aws.Int64(int64(vPort))
>>>>>>> a50735c3
	}

	return routeTarget
}

func expandGRPCGatewayRoute(vGrpcRoute []interface{}) *awstypes.GrpcGatewayRoute {
	if len(vGrpcRoute) == 0 || vGrpcRoute[0] == nil {
		return nil
	}

	route := &awstypes.GrpcGatewayRoute{}

	mGrpcRoute := vGrpcRoute[0].(map[string]interface{})

<<<<<<< HEAD
	if vRouteAction, ok := mGrpcRoute["action"].([]interface{}); ok && len(vRouteAction) > 0 && vRouteAction[0] != nil {
		routeAction := &awstypes.GrpcGatewayRouteAction{}
=======
	if vRouteAction, ok := mGrpcRoute[names.AttrAction].([]interface{}); ok && len(vRouteAction) > 0 && vRouteAction[0] != nil {
		routeAction := &appmesh.GrpcGatewayRouteAction{}
>>>>>>> a50735c3

		mRouteAction := vRouteAction[0].(map[string]interface{})

		if vRouteTarget, ok := mRouteAction[names.AttrTarget].([]interface{}); ok {
			routeAction.Target = expandGatewayRouteTarget(vRouteTarget)
		}

		route.Action = routeAction
	}

	if vRouteMatch, ok := mGrpcRoute["match"].([]interface{}); ok && len(vRouteMatch) > 0 && vRouteMatch[0] != nil {
		routeMatch := &awstypes.GrpcGatewayRouteMatch{}

		mRouteMatch := vRouteMatch[0].(map[string]interface{})

		if vServiceName, ok := mRouteMatch[names.AttrServiceName].(string); ok && vServiceName != "" {
			routeMatch.ServiceName = aws.String(vServiceName)
		}

<<<<<<< HEAD
		if vPort, ok := mRouteMatch["port"].(int); ok && vPort > 0 {
			routeMatch.Port = aws.Int32(int32(vPort))
=======
		if vPort, ok := mRouteMatch[names.AttrPort].(int); ok && vPort > 0 {
			routeMatch.Port = aws.Int64(int64(vPort))
>>>>>>> a50735c3
		}

		route.Match = routeMatch
	}

	return route
}

func expandHTTPGatewayRouteRewrite(vHttpRouteRewrite []interface{}) *awstypes.HttpGatewayRouteRewrite {
	if len(vHttpRouteRewrite) == 0 || vHttpRouteRewrite[0] == nil {
		return nil
	}
	mRouteRewrite := vHttpRouteRewrite[0].(map[string]interface{})
	routeRewrite := &awstypes.HttpGatewayRouteRewrite{}

	if vRouteHostnameRewrite, ok := mRouteRewrite["hostname"].([]interface{}); ok && len(vRouteHostnameRewrite) > 0 && vRouteHostnameRewrite[0] != nil {
		mRouteHostnameRewrite := vRouteHostnameRewrite[0].(map[string]interface{})
		routeHostnameRewrite := &awstypes.GatewayRouteHostnameRewrite{}
		if vDefaultTargetHostname, ok := mRouteHostnameRewrite["default_target_hostname"].(string); ok && vDefaultTargetHostname != "" {
			routeHostnameRewrite.DefaultTargetHostname = awstypes.DefaultGatewayRouteRewrite(vDefaultTargetHostname)
		}
		routeRewrite.Hostname = routeHostnameRewrite
	}

	if vRoutePathRewrite, ok := mRouteRewrite[names.AttrPath].([]interface{}); ok && len(vRoutePathRewrite) > 0 && vRoutePathRewrite[0] != nil {
		mRoutePathRewrite := vRoutePathRewrite[0].(map[string]interface{})
		routePathRewrite := &awstypes.HttpGatewayRoutePathRewrite{}
		if vExact, ok := mRoutePathRewrite["exact"].(string); ok && vExact != "" {
			routePathRewrite.Exact = aws.String(vExact)
		}
		routeRewrite.Path = routePathRewrite
	}

	if vRoutePrefixRewrite, ok := mRouteRewrite[names.AttrPrefix].([]interface{}); ok && len(vRoutePrefixRewrite) > 0 && vRoutePrefixRewrite[0] != nil {
		mRoutePrefixRewrite := vRoutePrefixRewrite[0].(map[string]interface{})
		routePrefixRewrite := &awstypes.HttpGatewayRoutePrefixRewrite{}
		if vDefaultPrefix, ok := mRoutePrefixRewrite["default_prefix"].(string); ok && vDefaultPrefix != "" {
			routePrefixRewrite.DefaultPrefix = awstypes.DefaultGatewayRouteRewrite(vDefaultPrefix)
		}
		if vValue, ok := mRoutePrefixRewrite[names.AttrValue].(string); ok && vValue != "" {
			routePrefixRewrite.Value = aws.String(vValue)
		}
		routeRewrite.Prefix = routePrefixRewrite
	}

	return routeRewrite
}

func expandHTTPGatewayRouteMatch(vHttpRouteMatch []interface{}) *awstypes.HttpGatewayRouteMatch {
	if len(vHttpRouteMatch) == 0 || vHttpRouteMatch[0] == nil {
		return nil
	}

	routeMatch := &awstypes.HttpGatewayRouteMatch{}

	mRouteMatch := vHttpRouteMatch[0].(map[string]interface{})

<<<<<<< HEAD
	if vPort, ok := mRouteMatch["port"].(int); ok && vPort > 0 {
		routeMatch.Port = aws.Int32(int32(vPort))
=======
	if vPort, ok := mRouteMatch[names.AttrPort].(int); ok && vPort > 0 {
		routeMatch.Port = aws.Int64(int64(vPort))
>>>>>>> a50735c3
	}

	if vPrefix, ok := mRouteMatch[names.AttrPrefix].(string); ok && vPrefix != "" {
		routeMatch.Prefix = aws.String(vPrefix)
	}

<<<<<<< HEAD
	if vHeaders, ok := mRouteMatch["header"].(*schema.Set); ok && vHeaders.Len() > 0 {
		headers := []awstypes.HttpGatewayRouteHeader{}
=======
	if vHeaders, ok := mRouteMatch[names.AttrHeader].(*schema.Set); ok && vHeaders.Len() > 0 {
		headers := []*appmesh.HttpGatewayRouteHeader{}
>>>>>>> a50735c3

		for _, vHeader := range vHeaders.List() {
			header := awstypes.HttpGatewayRouteHeader{}

			mHeader := vHeader.(map[string]interface{})

			if vInvert, ok := mHeader["invert"].(bool); ok {
				header.Invert = aws.Bool(vInvert)
			}
			if vName, ok := mHeader[names.AttrName].(string); ok && vName != "" {
				header.Name = aws.String(vName)
			}

			if vMatch, ok := mHeader["match"].([]interface{}); ok && len(vMatch) > 0 && vMatch[0] != nil {
				mMatch := vMatch[0].(map[string]interface{})

				if vExact, ok := mMatch["exact"].(string); ok && vExact != "" {
					header.Match = &awstypes.HeaderMatchMethodMemberExact{Value: vExact}
				}
<<<<<<< HEAD
				if vPrefix, ok := mMatch["prefix"].(string); ok && vPrefix != "" {
					header.Match = &awstypes.HeaderMatchMethodMemberPrefix{Value: vPrefix}
=======
				if vPrefix, ok := mMatch[names.AttrPrefix].(string); ok && vPrefix != "" {
					header.Match.Prefix = aws.String(vPrefix)
>>>>>>> a50735c3
				}
				if vRegex, ok := mMatch["regex"].(string); ok && vRegex != "" {
					header.Match = &awstypes.HeaderMatchMethodMemberRegex{Value: vRegex}
				}
				if vSuffix, ok := mMatch["suffix"].(string); ok && vSuffix != "" {
					header.Match = &awstypes.HeaderMatchMethodMemberSuffix{Value: vSuffix}
				}

				if vRange, ok := mMatch["range"].([]interface{}); ok && len(vRange) > 0 && vRange[0] != nil {
					memberRange := awstypes.MatchRange{}

					mRange := vRange[0].(map[string]interface{})

					if vEnd, ok := mRange["end"].(int); ok && vEnd > 0 {
						memberRange.End = aws.Int64(int64(vEnd))
					}
					if vStart, ok := mRange["start"].(int); ok && vStart > 0 {
						memberRange.Start = aws.Int64(int64(vStart))
					}
					header.Match = &awstypes.HeaderMatchMethodMemberRange{Value: memberRange}
				}
			}

			headers = append(headers, header)
		}

		routeMatch.Headers = headers
	}

	if vHostname, ok := mRouteMatch["hostname"].([]interface{}); ok && len(vHostname) > 0 && vHostname[0] != nil {
		hostnameMatch := &awstypes.GatewayRouteHostnameMatch{}

		mHostname := vHostname[0].(map[string]interface{})

		if vExact, ok := mHostname["exact"].(string); ok && vExact != "" {
			hostnameMatch.Exact = aws.String(vExact)
		}
		if vSuffix, ok := mHostname["suffix"].(string); ok && vSuffix != "" {
			hostnameMatch.Suffix = aws.String(vSuffix)
		}

		routeMatch.Hostname = hostnameMatch
	}

<<<<<<< HEAD
	if vPath, ok := mRouteMatch["path"].([]interface{}); ok && len(vPath) > 0 && vPath[0] != nil {
		pathMatch := &awstypes.HttpPathMatch{}
=======
	if vPath, ok := mRouteMatch[names.AttrPath].([]interface{}); ok && len(vPath) > 0 && vPath[0] != nil {
		pathMatch := &appmesh.HttpPathMatch{}
>>>>>>> a50735c3

		mHostname := vPath[0].(map[string]interface{})

		if vExact, ok := mHostname["exact"].(string); ok && vExact != "" {
			pathMatch.Exact = aws.String(vExact)
		}
		if vRegex, ok := mHostname["regex"].(string); ok && vRegex != "" {
			pathMatch.Regex = aws.String(vRegex)
		}

		routeMatch.Path = pathMatch
	}

	if vQueryParameters, ok := mRouteMatch["query_parameter"].(*schema.Set); ok && vQueryParameters.Len() > 0 {
		queryParameters := []awstypes.HttpQueryParameter{}

		for _, vQueryParameter := range vQueryParameters.List() {
			queryParameter := awstypes.HttpQueryParameter{}

			mQueryParameter := vQueryParameter.(map[string]interface{})

			if vName, ok := mQueryParameter[names.AttrName].(string); ok && vName != "" {
				queryParameter.Name = aws.String(vName)
			}

			if vMatch, ok := mQueryParameter["match"].([]interface{}); ok && len(vMatch) > 0 && vMatch[0] != nil {
				queryParameter.Match = &awstypes.QueryParameterMatch{}

				mMatch := vMatch[0].(map[string]interface{})

				if vExact, ok := mMatch["exact"].(string); ok && vExact != "" {
					queryParameter.Match.Exact = aws.String(vExact)
				}
			}

			queryParameters = append(queryParameters, queryParameter)
		}

		routeMatch.QueryParameters = queryParameters
	}

	return routeMatch
}

func expandHTTPGatewayRoute(vHttpRoute []interface{}) *awstypes.HttpGatewayRoute {
	if len(vHttpRoute) == 0 || vHttpRoute[0] == nil {
		return nil
	}

	route := &awstypes.HttpGatewayRoute{}

	mHttpRoute := vHttpRoute[0].(map[string]interface{})

<<<<<<< HEAD
	if vRouteAction, ok := mHttpRoute["action"].([]interface{}); ok && len(vRouteAction) > 0 && vRouteAction[0] != nil {
		routeAction := &awstypes.HttpGatewayRouteAction{}
=======
	if vRouteAction, ok := mHttpRoute[names.AttrAction].([]interface{}); ok && len(vRouteAction) > 0 && vRouteAction[0] != nil {
		routeAction := &appmesh.HttpGatewayRouteAction{}
>>>>>>> a50735c3

		mRouteAction := vRouteAction[0].(map[string]interface{})

		if vRouteTarget, ok := mRouteAction[names.AttrTarget].([]interface{}); ok {
			routeAction.Target = expandGatewayRouteTarget(vRouteTarget)
		}

		if vRouteRewrite, ok := mRouteAction["rewrite"].([]interface{}); ok {
			routeAction.Rewrite = expandHTTPGatewayRouteRewrite(vRouteRewrite)
		}

		route.Action = routeAction
	}

	if vRouteMatch, ok := mHttpRoute["match"].([]interface{}); ok && len(vRouteMatch) > 0 && vRouteMatch[0] != nil {
		route.Match = expandHTTPGatewayRouteMatch(vRouteMatch)
	}

	return route
}

func flattenGatewayRouteSpec(spec *awstypes.GatewayRouteSpec) []interface{} {
	if spec == nil {
		return []interface{}{}
	}

	mSpec := map[string]interface{}{
<<<<<<< HEAD
		"grpc_route":  flattenGRPCGatewayRoute(spec.GrpcRoute),
		"http2_route": flattenHTTPGatewayRoute(spec.Http2Route),
		"http_route":  flattenHTTPGatewayRoute(spec.HttpRoute),
		"priority":    int(aws.ToInt32(spec.Priority)),
=======
		"grpc_route":       flattenGRPCGatewayRoute(spec.GrpcRoute),
		"http2_route":      flattenHTTPGatewayRoute(spec.Http2Route),
		"http_route":       flattenHTTPGatewayRoute(spec.HttpRoute),
		names.AttrPriority: int(aws.Int64Value(spec.Priority)),
>>>>>>> a50735c3
	}

	return []interface{}{mSpec}
}

func flattenGatewayRouteTarget(routeTarget *awstypes.GatewayRouteTarget) []interface{} {
	if routeTarget == nil {
		return []interface{}{}
	}

	mRouteTarget := map[string]interface{}{
<<<<<<< HEAD
		"port": int(aws.ToInt32(routeTarget.Port)),
=======
		names.AttrPort: int(aws.Int64Value(routeTarget.Port)),
>>>>>>> a50735c3
	}

	if virtualService := routeTarget.VirtualService; virtualService != nil {
		mVirtualService := map[string]interface{}{
			"virtual_service_name": aws.ToString(virtualService.VirtualServiceName),
		}

		mRouteTarget["virtual_service"] = []interface{}{mVirtualService}
	}

	return []interface{}{mRouteTarget}
}

func flattenGRPCGatewayRoute(grpcRoute *awstypes.GrpcGatewayRoute) []interface{} {
	if grpcRoute == nil {
		return []interface{}{}
	}

	mGrpcRoute := map[string]interface{}{}

	if routeAction := grpcRoute.Action; routeAction != nil {
		mRouteAction := map[string]interface{}{
			names.AttrTarget: flattenGatewayRouteTarget(routeAction.Target),
		}

		mGrpcRoute[names.AttrAction] = []interface{}{mRouteAction}
	}

	if routeMatch := grpcRoute.Match; routeMatch != nil {
		mRouteMatch := map[string]interface{}{
<<<<<<< HEAD
			"service_name": aws.ToString(routeMatch.ServiceName),
		}
		if routeMatch.Port != nil {
			mRouteMatch["port"] = int(aws.ToInt32(routeMatch.Port))
=======
			names.AttrServiceName: aws.StringValue(routeMatch.ServiceName),
		}
		if routeMatch.Port != nil {
			mRouteMatch[names.AttrPort] = int(aws.Int64Value(routeMatch.Port))
>>>>>>> a50735c3
		}

		mGrpcRoute["match"] = []interface{}{mRouteMatch}
	}

	return []interface{}{mGrpcRoute}
}

func flattenHTTPGatewayRouteMatch(routeMatch *awstypes.HttpGatewayRouteMatch) []interface{} {
	if routeMatch == nil {
		return []interface{}{}
	}

	mRouteMatch := map[string]interface{}{}

	if routeMatch.Port != nil {
<<<<<<< HEAD
		mRouteMatch["port"] = int(aws.ToInt32(routeMatch.Port))
	}

	if routeMatch.Prefix != nil {
		mRouteMatch["prefix"] = aws.ToString(routeMatch.Prefix)
=======
		mRouteMatch[names.AttrPort] = int(aws.Int64Value(routeMatch.Port))
	}

	if routeMatch.Prefix != nil {
		mRouteMatch[names.AttrPrefix] = aws.StringValue(routeMatch.Prefix)
>>>>>>> a50735c3
	}

	vHeaders := []interface{}{}

	for _, header := range routeMatch.Headers {
		mHeader := map[string]interface{}{
<<<<<<< HEAD
			"invert": aws.ToBool(header.Invert),
			"name":   aws.ToString(header.Name),
		}

		mMatch := map[string]interface{}{}
=======
			"invert":       aws.BoolValue(header.Invert),
			names.AttrName: aws.StringValue(header.Name),
		}

		if match := header.Match; match != nil {
			mMatch := map[string]interface{}{
				"exact":          aws.StringValue(match.Exact),
				names.AttrPrefix: aws.StringValue(match.Prefix),
				"regex":          aws.StringValue(match.Regex),
				"suffix":         aws.StringValue(match.Suffix),
			}
>>>>>>> a50735c3

		if match := header.Match; match != nil {
			switch v := match.(type) {
			case *awstypes.HeaderMatchMethodMemberExact:
				mMatch["exact"] = v.Value
			case *awstypes.HeaderMatchMethodMemberPrefix:
				mMatch["prefix"] = v.Value
			case *awstypes.HeaderMatchMethodMemberRegex:
				mMatch["regex"] = v.Value
			case *awstypes.HeaderMatchMethodMemberSuffix:
				mMatch["suffix"] = v.Value
			case *awstypes.HeaderMatchMethodMemberRange:
				mRange := map[string]interface{}{
					"end":   int(aws.ToInt64(v.Value.End)),
					"start": int(aws.ToInt64(v.Value.Start)),
				}
				mMatch["range"] = []interface{}{mRange}
			}

			mHeader["match"] = []interface{}{mMatch}
		}

		vHeaders = append(vHeaders, mHeader)
	}

	mRouteMatch[names.AttrHeader] = vHeaders

	if hostname := routeMatch.Hostname; hostname != nil {
		mHostname := map[string]interface{}{}

		if hostname.Exact != nil {
			mHostname["exact"] = aws.ToString(hostname.Exact)
		}
		if hostname.Suffix != nil {
			mHostname["suffix"] = aws.ToString(hostname.Suffix)
		}

		mRouteMatch["hostname"] = []interface{}{mHostname}
	}

	if path := routeMatch.Path; path != nil {
		mPath := map[string]interface{}{}

		if path.Exact != nil {
			mPath["exact"] = aws.ToString(path.Exact)
		}
		if path.Regex != nil {
			mPath["regex"] = aws.ToString(path.Regex)
		}

		mRouteMatch[names.AttrPath] = []interface{}{mPath}
	}

	vQueryParameters := []interface{}{}

	for _, queryParameter := range routeMatch.QueryParameters {
		mQueryParameter := map[string]interface{}{
<<<<<<< HEAD
			"name": aws.ToString(queryParameter.Name),
=======
			names.AttrName: aws.StringValue(queryParameter.Name),
>>>>>>> a50735c3
		}

		if match := queryParameter.Match; match != nil {
			mMatch := map[string]interface{}{
				"exact": aws.ToString(match.Exact),
			}

			mQueryParameter["match"] = []interface{}{mMatch}
		}

		vQueryParameters = append(vQueryParameters, mQueryParameter)
	}

	mRouteMatch["query_parameter"] = vQueryParameters

	return []interface{}{mRouteMatch}
}

func flattenHTTPGatewayRouteRewrite(routeRewrite *awstypes.HttpGatewayRouteRewrite) []interface{} {
	if routeRewrite == nil {
		return []interface{}{}
	}

	mRouteRewrite := map[string]interface{}{}

	if rewriteHostname := routeRewrite.Hostname; rewriteHostname != nil {
		mRewriteHostname := map[string]interface{}{
			"default_target_hostname": string(rewriteHostname.DefaultTargetHostname),
		}
		mRouteRewrite["hostname"] = []interface{}{mRewriteHostname}
	}

	if rewritePath := routeRewrite.Path; rewritePath != nil {
		mRewritePath := map[string]interface{}{
			"exact": aws.ToString(rewritePath.Exact),
		}
		mRouteRewrite[names.AttrPath] = []interface{}{mRewritePath}
	}

	if rewritePrefix := routeRewrite.Prefix; rewritePrefix != nil {
		mRewritePrefix := map[string]interface{}{
			"default_prefix": string(rewritePrefix.DefaultPrefix),
		}
		if rewritePrefixValue := rewritePrefix.Value; rewritePrefixValue != nil {
<<<<<<< HEAD
			mRewritePrefix["value"] = aws.ToString(rewritePrefix.Value)
=======
			mRewritePrefix[names.AttrValue] = aws.StringValue(rewritePrefix.Value)
>>>>>>> a50735c3
		}
		mRouteRewrite[names.AttrPrefix] = []interface{}{mRewritePrefix}
	}

	return []interface{}{mRouteRewrite}
}

func flattenHTTPGatewayRoute(httpRoute *awstypes.HttpGatewayRoute) []interface{} {
	if httpRoute == nil {
		return []interface{}{}
	}

	mHttpRoute := map[string]interface{}{}

	if routeAction := httpRoute.Action; routeAction != nil {
		mRouteAction := map[string]interface{}{
			names.AttrTarget: flattenGatewayRouteTarget(routeAction.Target),
			"rewrite":        flattenHTTPGatewayRouteRewrite(routeAction.Rewrite),
		}

		mHttpRoute[names.AttrAction] = []interface{}{mRouteAction}
	}

	if routeMatch := httpRoute.Match; routeMatch != nil {
		mHttpRoute["match"] = flattenHTTPGatewayRouteMatch(routeMatch)
	}

	return []interface{}{mHttpRoute}
}<|MERGE_RESOLUTION|>--- conflicted
+++ resolved
@@ -29,7 +29,7 @@
 
 // @SDKResource("aws_appmesh_gateway_route", name="Gateway Route")
 // @Tags(identifierAttribute="arn")
-// @Testing(existsType="github.com/aws/aws-sdk-go/service/appmesh;appmesh.GatewayRouteData")
+// @Testing(existsType="github.com/aws/aws-sdk-go-v2/service/appmesh/types;types.GatewayRouteData")
 // @Testing(serialize=true)
 // @Testing(importStateIdFunc=testAccGatewayRouteImportStateIdFunc)
 func resourceGatewayRoute() *schema.Resource {
@@ -557,17 +557,9 @@
 
 	gatewayRoute := outputRaw.(*awstypes.GatewayRouteData)
 
-<<<<<<< HEAD
-	arn := aws.ToString(gatewayRoute.Metadata.Arn)
-	d.Set("arn", arn)
+	d.Set("arn", gatewayRoute.Metadata.Arn)
 	d.Set("created_date", gatewayRoute.Metadata.CreatedAt.Format(time.RFC3339))
 	d.Set("last_updated_date", gatewayRoute.Metadata.LastUpdatedAt.Format(time.RFC3339))
-=======
-	arn := aws.StringValue(gatewayRoute.Metadata.Arn)
-	d.Set(names.AttrARN, arn)
-	d.Set(names.AttrCreatedDate, gatewayRoute.Metadata.CreatedAt.Format(time.RFC3339))
-	d.Set(names.AttrLastUpdatedDate, gatewayRoute.Metadata.LastUpdatedAt.Format(time.RFC3339))
->>>>>>> a50735c3
 	d.Set("mesh_name", gatewayRoute.MeshName)
 	d.Set("mesh_owner", gatewayRoute.Metadata.MeshOwner)
 	d.Set(names.AttrName, gatewayRoute.GatewayRouteName)
@@ -727,13 +719,8 @@
 		spec.HttpRoute = expandHTTPGatewayRoute(vHttpRoute)
 	}
 
-<<<<<<< HEAD
 	if vPriority, ok := mSpec["priority"].(int); ok && vPriority > 0 {
 		spec.Priority = aws.Int32(int32(vPriority))
-=======
-	if vPriority, ok := mSpec[names.AttrPriority].(int); ok && vPriority > 0 {
-		spec.Priority = aws.Int64(int64(vPriority))
->>>>>>> a50735c3
 	}
 
 	return spec
@@ -760,13 +747,8 @@
 		routeTarget.VirtualService = virtualService
 	}
 
-<<<<<<< HEAD
 	if vPort, ok := mRouteTarget["port"].(int); ok && vPort > 0 {
 		routeTarget.Port = aws.Int32(int32(vPort))
-=======
-	if vPort, ok := mRouteTarget[names.AttrPort].(int); ok && vPort > 0 {
-		routeTarget.Port = aws.Int64(int64(vPort))
->>>>>>> a50735c3
 	}
 
 	return routeTarget
@@ -781,13 +763,8 @@
 
 	mGrpcRoute := vGrpcRoute[0].(map[string]interface{})
 
-<<<<<<< HEAD
 	if vRouteAction, ok := mGrpcRoute["action"].([]interface{}); ok && len(vRouteAction) > 0 && vRouteAction[0] != nil {
 		routeAction := &awstypes.GrpcGatewayRouteAction{}
-=======
-	if vRouteAction, ok := mGrpcRoute[names.AttrAction].([]interface{}); ok && len(vRouteAction) > 0 && vRouteAction[0] != nil {
-		routeAction := &appmesh.GrpcGatewayRouteAction{}
->>>>>>> a50735c3
 
 		mRouteAction := vRouteAction[0].(map[string]interface{})
 
@@ -807,13 +784,8 @@
 			routeMatch.ServiceName = aws.String(vServiceName)
 		}
 
-<<<<<<< HEAD
 		if vPort, ok := mRouteMatch["port"].(int); ok && vPort > 0 {
 			routeMatch.Port = aws.Int32(int32(vPort))
-=======
-		if vPort, ok := mRouteMatch[names.AttrPort].(int); ok && vPort > 0 {
-			routeMatch.Port = aws.Int64(int64(vPort))
->>>>>>> a50735c3
 		}
 
 		route.Match = routeMatch
@@ -871,26 +843,16 @@
 
 	mRouteMatch := vHttpRouteMatch[0].(map[string]interface{})
 
-<<<<<<< HEAD
 	if vPort, ok := mRouteMatch["port"].(int); ok && vPort > 0 {
 		routeMatch.Port = aws.Int32(int32(vPort))
-=======
-	if vPort, ok := mRouteMatch[names.AttrPort].(int); ok && vPort > 0 {
-		routeMatch.Port = aws.Int64(int64(vPort))
->>>>>>> a50735c3
 	}
 
 	if vPrefix, ok := mRouteMatch[names.AttrPrefix].(string); ok && vPrefix != "" {
 		routeMatch.Prefix = aws.String(vPrefix)
 	}
 
-<<<<<<< HEAD
 	if vHeaders, ok := mRouteMatch["header"].(*schema.Set); ok && vHeaders.Len() > 0 {
 		headers := []awstypes.HttpGatewayRouteHeader{}
-=======
-	if vHeaders, ok := mRouteMatch[names.AttrHeader].(*schema.Set); ok && vHeaders.Len() > 0 {
-		headers := []*appmesh.HttpGatewayRouteHeader{}
->>>>>>> a50735c3
 
 		for _, vHeader := range vHeaders.List() {
 			header := awstypes.HttpGatewayRouteHeader{}
@@ -910,13 +872,8 @@
 				if vExact, ok := mMatch["exact"].(string); ok && vExact != "" {
 					header.Match = &awstypes.HeaderMatchMethodMemberExact{Value: vExact}
 				}
-<<<<<<< HEAD
 				if vPrefix, ok := mMatch["prefix"].(string); ok && vPrefix != "" {
 					header.Match = &awstypes.HeaderMatchMethodMemberPrefix{Value: vPrefix}
-=======
-				if vPrefix, ok := mMatch[names.AttrPrefix].(string); ok && vPrefix != "" {
-					header.Match.Prefix = aws.String(vPrefix)
->>>>>>> a50735c3
 				}
 				if vRegex, ok := mMatch["regex"].(string); ok && vRegex != "" {
 					header.Match = &awstypes.HeaderMatchMethodMemberRegex{Value: vRegex}
@@ -961,13 +918,8 @@
 		routeMatch.Hostname = hostnameMatch
 	}
 
-<<<<<<< HEAD
 	if vPath, ok := mRouteMatch["path"].([]interface{}); ok && len(vPath) > 0 && vPath[0] != nil {
 		pathMatch := &awstypes.HttpPathMatch{}
-=======
-	if vPath, ok := mRouteMatch[names.AttrPath].([]interface{}); ok && len(vPath) > 0 && vPath[0] != nil {
-		pathMatch := &appmesh.HttpPathMatch{}
->>>>>>> a50735c3
 
 		mHostname := vPath[0].(map[string]interface{})
 
@@ -1021,13 +973,8 @@
 
 	mHttpRoute := vHttpRoute[0].(map[string]interface{})
 
-<<<<<<< HEAD
 	if vRouteAction, ok := mHttpRoute["action"].([]interface{}); ok && len(vRouteAction) > 0 && vRouteAction[0] != nil {
 		routeAction := &awstypes.HttpGatewayRouteAction{}
-=======
-	if vRouteAction, ok := mHttpRoute[names.AttrAction].([]interface{}); ok && len(vRouteAction) > 0 && vRouteAction[0] != nil {
-		routeAction := &appmesh.HttpGatewayRouteAction{}
->>>>>>> a50735c3
 
 		mRouteAction := vRouteAction[0].(map[string]interface{})
 
@@ -1055,17 +1002,10 @@
 	}
 
 	mSpec := map[string]interface{}{
-<<<<<<< HEAD
 		"grpc_route":  flattenGRPCGatewayRoute(spec.GrpcRoute),
 		"http2_route": flattenHTTPGatewayRoute(spec.Http2Route),
 		"http_route":  flattenHTTPGatewayRoute(spec.HttpRoute),
-		"priority":    int(aws.ToInt32(spec.Priority)),
-=======
-		"grpc_route":       flattenGRPCGatewayRoute(spec.GrpcRoute),
-		"http2_route":      flattenHTTPGatewayRoute(spec.Http2Route),
-		"http_route":       flattenHTTPGatewayRoute(spec.HttpRoute),
-		names.AttrPriority: int(aws.Int64Value(spec.Priority)),
->>>>>>> a50735c3
+		"priority":    aws.ToInt32(spec.Priority),
 	}
 
 	return []interface{}{mSpec}
@@ -1077,11 +1017,7 @@
 	}
 
 	mRouteTarget := map[string]interface{}{
-<<<<<<< HEAD
-		"port": int(aws.ToInt32(routeTarget.Port)),
-=======
-		names.AttrPort: int(aws.Int64Value(routeTarget.Port)),
->>>>>>> a50735c3
+		"port": aws.ToInt32(routeTarget.Port),
 	}
 
 	if virtualService := routeTarget.VirtualService; virtualService != nil {
@@ -1112,17 +1048,10 @@
 
 	if routeMatch := grpcRoute.Match; routeMatch != nil {
 		mRouteMatch := map[string]interface{}{
-<<<<<<< HEAD
 			"service_name": aws.ToString(routeMatch.ServiceName),
 		}
 		if routeMatch.Port != nil {
-			mRouteMatch["port"] = int(aws.ToInt32(routeMatch.Port))
-=======
-			names.AttrServiceName: aws.StringValue(routeMatch.ServiceName),
-		}
-		if routeMatch.Port != nil {
-			mRouteMatch[names.AttrPort] = int(aws.Int64Value(routeMatch.Port))
->>>>>>> a50735c3
+			mRouteMatch["port"] = aws.ToInt32(routeMatch.Port)
 		}
 
 		mGrpcRoute["match"] = []interface{}{mRouteMatch}
@@ -1139,44 +1068,22 @@
 	mRouteMatch := map[string]interface{}{}
 
 	if routeMatch.Port != nil {
-<<<<<<< HEAD
-		mRouteMatch["port"] = int(aws.ToInt32(routeMatch.Port))
+		mRouteMatch["port"] = aws.ToInt32(routeMatch.Port)
 	}
 
 	if routeMatch.Prefix != nil {
 		mRouteMatch["prefix"] = aws.ToString(routeMatch.Prefix)
-=======
-		mRouteMatch[names.AttrPort] = int(aws.Int64Value(routeMatch.Port))
-	}
-
-	if routeMatch.Prefix != nil {
-		mRouteMatch[names.AttrPrefix] = aws.StringValue(routeMatch.Prefix)
->>>>>>> a50735c3
 	}
 
 	vHeaders := []interface{}{}
 
 	for _, header := range routeMatch.Headers {
 		mHeader := map[string]interface{}{
-<<<<<<< HEAD
 			"invert": aws.ToBool(header.Invert),
 			"name":   aws.ToString(header.Name),
 		}
 
 		mMatch := map[string]interface{}{}
-=======
-			"invert":       aws.BoolValue(header.Invert),
-			names.AttrName: aws.StringValue(header.Name),
-		}
-
-		if match := header.Match; match != nil {
-			mMatch := map[string]interface{}{
-				"exact":          aws.StringValue(match.Exact),
-				names.AttrPrefix: aws.StringValue(match.Prefix),
-				"regex":          aws.StringValue(match.Regex),
-				"suffix":         aws.StringValue(match.Suffix),
-			}
->>>>>>> a50735c3
 
 		if match := header.Match; match != nil {
 			switch v := match.(type) {
@@ -1190,8 +1097,8 @@
 				mMatch["suffix"] = v.Value
 			case *awstypes.HeaderMatchMethodMemberRange:
 				mRange := map[string]interface{}{
-					"end":   int(aws.ToInt64(v.Value.End)),
-					"start": int(aws.ToInt64(v.Value.Start)),
+					"end":   aws.ToInt64(v.Value.End),
+					"start": aws.ToInt64(v.Value.Start),
 				}
 				mMatch["range"] = []interface{}{mRange}
 			}
@@ -1234,11 +1141,7 @@
 
 	for _, queryParameter := range routeMatch.QueryParameters {
 		mQueryParameter := map[string]interface{}{
-<<<<<<< HEAD
 			"name": aws.ToString(queryParameter.Name),
-=======
-			names.AttrName: aws.StringValue(queryParameter.Name),
->>>>>>> a50735c3
 		}
 
 		if match := queryParameter.Match; match != nil {
@@ -1266,7 +1169,7 @@
 
 	if rewriteHostname := routeRewrite.Hostname; rewriteHostname != nil {
 		mRewriteHostname := map[string]interface{}{
-			"default_target_hostname": string(rewriteHostname.DefaultTargetHostname),
+			"default_target_hostname": rewriteHostname.DefaultTargetHostname,
 		}
 		mRouteRewrite["hostname"] = []interface{}{mRewriteHostname}
 	}
@@ -1280,14 +1183,10 @@
 
 	if rewritePrefix := routeRewrite.Prefix; rewritePrefix != nil {
 		mRewritePrefix := map[string]interface{}{
-			"default_prefix": string(rewritePrefix.DefaultPrefix),
+			"default_prefix": rewritePrefix.DefaultPrefix,
 		}
 		if rewritePrefixValue := rewritePrefix.Value; rewritePrefixValue != nil {
-<<<<<<< HEAD
 			mRewritePrefix["value"] = aws.ToString(rewritePrefix.Value)
-=======
-			mRewritePrefix[names.AttrValue] = aws.StringValue(rewritePrefix.Value)
->>>>>>> a50735c3
 		}
 		mRouteRewrite[names.AttrPrefix] = []interface{}{mRewritePrefix}
 	}
