// Copyright (c) HashiCorp, Inc.
// SPDX-License-Identifier: MPL-2.0

package securityhub

import (
	"context"
	"errors"
	"fmt"
	"log"
	"strings"
	"time"

	"github.com/YakDriver/regexache"
	"github.com/aws/aws-sdk-go-v2/aws"
	"github.com/aws/aws-sdk-go-v2/service/securityhub"
	"github.com/aws/aws-sdk-go-v2/service/securityhub/types"
	"github.com/hashicorp/aws-sdk-go-base/v2/tfawserr"
	"github.com/hashicorp/terraform-plugin-sdk/v2/diag"
	"github.com/hashicorp/terraform-plugin-sdk/v2/helper/retry"
	"github.com/hashicorp/terraform-plugin-sdk/v2/helper/schema"
	"github.com/hashicorp/terraform-plugin-sdk/v2/helper/validation"
	"github.com/hashicorp/terraform-provider-aws/internal/conns"
	"github.com/hashicorp/terraform-provider-aws/internal/enum"
	"github.com/hashicorp/terraform-provider-aws/internal/errs/sdkdiag"
	"github.com/hashicorp/terraform-provider-aws/internal/tfresource"
)

// @SDKResource("aws_securityhub_configuration_policy_association")
func ResourceConfigurationPolicyAssociation() *schema.Resource {
	return &schema.Resource{
		CreateWithoutTimeout: resourceConfigurationPolicyAssociationCreateOrUpdate,
		ReadWithoutTimeout:   resourceConfigurationPolicyAssociationRead,
		UpdateWithoutTimeout: resourceConfigurationPolicyAssociationCreateOrUpdate,
		DeleteWithoutTimeout: resourceConfigurationPolicyAssociationDelete,

		Importer: &schema.ResourceImporter{
			StateContext: schema.ImportStatePassthroughContext,
		},

		Timeouts: &schema.ResourceTimeout{
			Read: schema.DefaultTimeout(90 * time.Second),
		},

		Schema: map[string]*schema.Schema{
			"target_id": {
				Type:        schema.TypeString,
				Required:    true,
				ForceNew:    true,
				Description: "The identifier of the target account, organizational unit, or the root to associate with the specified configuration.",
				ValidateFunc: validation.StringMatch(
					regexache.MustCompile(`^(r-[a-z0-9]{4,32})$|^(ou-[a-z0-9]{4,32}-[a-z0-9]{8,32})$|^([0-9]{12})$`),
					"Target ID must be a valid root, organizational unit or account id.",
				),
			},
			"policy_id": {
				Type:         schema.TypeString,
				Required:     true,
				Description:  "The universally unique identifier (UUID) of the configuration policy.",
				ValidateFunc: validation.IsUUID,
			},
		},
	}
}

// GetTarget converts a target id string into proper types.Target struct.
func GetTarget(targetID string) types.Target {
	if strings.HasPrefix(targetID, "r-") {
		return &types.TargetMemberRootId{
			Value: targetID,
		}
	}

	if strings.HasPrefix(targetID, "ou-") {
		return &types.TargetMemberOrganizationalUnitId{
			Value: targetID,
		}
	}

	return &types.TargetMemberAccountId{
		Value: targetID,
	}
}

func resourceConfigurationPolicyAssociationCreateOrUpdate(ctx context.Context, d *schema.ResourceData, meta interface{}) diag.Diagnostics {
	var diags diag.Diagnostics
	conn := meta.(*conns.AWSClient).SecurityHubClient(ctx)

	targetID := d.Get("target_id").(string)
	input := &securityhub.StartConfigurationPolicyAssociationInput{
		ConfigurationPolicyIdentifier: aws.String(d.Get("policy_id").(string)),
		Target:                        GetTarget(targetID),
	}

	_, err := conn.StartConfigurationPolicyAssociation(ctx, input)
	if err != nil {
		return sdkdiag.AppendErrorf(diags, "starting Security Hub Configuration Policy Association (%s): %s", targetID, err)
	}

	if d.IsNewResource() {
		d.SetId(targetID)
	}

	return append(diags, resourceConfigurationPolicyAssociationRead(ctx, d, meta)...)
}

func resourceConfigurationPolicyAssociationDelete(ctx context.Context, d *schema.ResourceData, meta interface{}) diag.Diagnostics {
	var diags diag.Diagnostics
	conn := meta.(*conns.AWSClient).SecurityHubClient(ctx)

	input := &securityhub.StartConfigurationPolicyDisassociationInput{
		ConfigurationPolicyIdentifier: aws.String(d.Get("policy_id").(string)),
		Target:                        GetTarget(d.Get("target_id").(string)),
	}

	_, err := conn.StartConfigurationPolicyDisassociation(ctx, input)
	if err != nil {
		return sdkdiag.AppendErrorf(diags, "starting Security Hub Configuration Policy Disassociation (%s): %s", d.Id(), err)
	}

	return diags
}

func resourceConfigurationPolicyAssociationRead(ctx context.Context, d *schema.ResourceData, meta interface{}) diag.Diagnostics {
	var diags diag.Diagnostics
	conn := meta.(*conns.AWSClient).SecurityHubClient(ctx)

	out, err := waitConfigurationPolicyAssociationSuccess(ctx, conn, GetTarget(d.Id()), d.Timeout(schema.TimeoutRead))

	if !d.IsNewResource() && tfresource.NotFound(err) {
		log.Printf("[WARN] Security Hub Configuration Policy Association (%s) not found, removing from state", d.Id())
		d.SetId("")
		return diags
	}

	if err != nil {
		return sdkdiag.AppendErrorf(diags, "reading Security Hub Configuration Policy Association (%s): %s", d.Id(), err)
	}

	d.Set("policy_id", out.ConfigurationPolicyId)
	d.Set("target_id", out.TargetId)
	return diags
}

func waitConfigurationPolicyAssociationSuccess(ctx context.Context, conn *securityhub.Client, target types.Target, timeout time.Duration) (*securityhub.GetConfigurationPolicyAssociationOutput, error) {
	stateConf := &retry.StateChangeConf{
		Pending:                   enum.Slice(types.ConfigurationPolicyAssociationStatusPending),
		Target:                    enum.Slice(types.ConfigurationPolicyAssociationStatusSuccess),
		Refresh:                   getConfigurationPolicyAssociation(ctx, conn, target),
		Timeout:                   timeout,
		NotFoundChecks:            20,
		ContinuousTargetOccurence: 2,
	}

	outputRaw, err := stateConf.WaitForStateContext(ctx)
	var timeoutErr *retry.TimeoutError
	if tfresource.TimedOut(err) && errors.As(err, &timeoutErr) {
		log.Printf("[WARN] Security Hub Configuration Policy Association still in state: %s. It can take up to 24 hours for the status to change from PENDING to SUCCESS or FAILURE", timeoutErr.LastState)
		// We try to wait until SUCCESS state is reached but don't error if still in PENDING state.
		// We must attempt to wait/retry in order for Policy Disassociations to take effect
		return conn.GetConfigurationPolicyAssociation(ctx, &securityhub.GetConfigurationPolicyAssociationInput{
			Target: target,
		})
	}

	return outputRaw.(*securityhub.GetConfigurationPolicyAssociationOutput), err
}

func getConfigurationPolicyAssociation(ctx context.Context, conn *securityhub.Client, target types.Target) retry.StateRefreshFunc {
	return func() (interface{}, string, error) {
		input := &securityhub.GetConfigurationPolicyAssociationInput{
			Target: target,
		}
		output, err := conn.GetConfigurationPolicyAssociation(ctx, input)
		if tfawserr.ErrCodeEquals(err, errCodeResourceNotFoundException) || tfawserr.ErrMessageContains(err, errCodeInvalidAccessException, "not subscribed to AWS Security Hub") {
			return nil, "", &retry.NotFoundError{
				LastError:   err,
				LastRequest: input,
			}
		}

		if err != nil {
			return nil, "", err
		}

		if output == nil || output.TargetId == nil {
			return nil, "", tfresource.NewEmptyResultError(input)
		}

		switch output.AssociationStatus {
		case types.ConfigurationPolicyAssociationStatusPending:
			return output, string(output.AssociationStatus), nil
		case types.ConfigurationPolicyAssociationStatusSuccess, "":
			return output, string(output.AssociationStatus), nil
		default:
			var statusErr error
			if msg := output.AssociationStatusMessage; msg != nil && len(*msg) > 0 {
				statusErr = fmt.Errorf("StatusMessage: %s", *msg)
			}
			return nil, "", &retry.UnexpectedStateError{
<<<<<<< HEAD
				LastError: statusErr,
				State:     string(output.AssociationStatus),
				ExpectedState: enum.Slice(
					types.ConfigurationPolicyAssociationStatusPending,
					types.ConfigurationPolicyAssociationStatusSuccess,
				),
=======
				LastError:     statusErr,
				State:         string(output.AssociationStatus),
				ExpectedState: enum.Slice(types.ConfigurationPolicyAssociationStatusPending, types.ConfigurationPolicyAssociationStatusSuccess),
>>>>>>> 13685314
			}
		}
	}
}<|MERGE_RESOLUTION|>--- conflicted
+++ resolved
@@ -198,18 +198,9 @@
 				statusErr = fmt.Errorf("StatusMessage: %s", *msg)
 			}
 			return nil, "", &retry.UnexpectedStateError{
-<<<<<<< HEAD
-				LastError: statusErr,
-				State:     string(output.AssociationStatus),
-				ExpectedState: enum.Slice(
-					types.ConfigurationPolicyAssociationStatusPending,
-					types.ConfigurationPolicyAssociationStatusSuccess,
-				),
-=======
 				LastError:     statusErr,
 				State:         string(output.AssociationStatus),
 				ExpectedState: enum.Slice(types.ConfigurationPolicyAssociationStatusPending, types.ConfigurationPolicyAssociationStatusSuccess),
->>>>>>> 13685314
 			}
 		}
 	}
