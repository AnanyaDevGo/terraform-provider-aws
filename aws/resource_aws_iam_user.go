--- conflicted
+++ resolved
@@ -135,12 +135,8 @@
 			}
 			return fmt.Errorf("Error updating IAM User %s: %s", d.Id(), err)
 		}
-<<<<<<< HEAD
-
-		d.SetId(*request.NewUserName)
-=======
+
 		d.SetId(nn.(string))
->>>>>>> f2a525bd
 		return resourceAwsIamUserRead(d, meta)
 	}
 	return nil
